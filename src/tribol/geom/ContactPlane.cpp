// Copyright (c) 2017-2023, Lawrence Livermore National Security, LLC and
// other Tribol Project Developers. See the top-level LICENSE file for details.
//
// SPDX-License-Identifier: (MIT)

#include "ContactPlane.hpp"
#include "GeomUtilities.hpp"
#include "tribol/common/ArrayTypes.hpp"
#include "tribol/common/Parameters.hpp"
#include "tribol/mesh/InterfacePairs.hpp"
#include "tribol/mesh/CouplingScheme.hpp"
#include "tribol/utils/Math.hpp"

#include "axom/core.hpp" 
#include "axom/slic.hpp"

#include <cmath>
#include <iomanip>
#include <sstream>
#include <fstream>

namespace tribol
{

//------------------------------------------------------------------------------
// free functions
//------------------------------------------------------------------------------
TRIBOL_HOST_DEVICE FaceGeomError CheckInterfacePair( InterfacePair& pair,
                                                     const MeshData::Viewer& mesh1,
                                                     const MeshData::Viewer& mesh2,
                                                     const Parameters& params,
                                                     ContactMethod cMethod,
                                                     ContactCase TRIBOL_UNUSED_PARAM(cCase),
                                                     bool& isInteracting,
                                                     ArrayViewT<ContactPlane2D>& planes_2d,
                                                     ArrayViewT<ContactPlane3D>& planes_3d,
                                                     IndexT* plane_ct )
{
  isInteracting = false;

  // note: will likely need the ContactCase for specialized 
  // geometry check(s)/routine(s)

  switch (cMethod)
  {
    case SINGLE_MORTAR:
    case MORTAR_WEIGHTS:
    case COMMON_PLANE:
    {
      // set whether full overlap is to be used or not. Note: SINGLE_MORTAR and 
      // MORTAR_WEIGHTS drop into this 'case', so the method still needs to be checked
      const bool full = (cMethod == COMMON_PLANE) ? false : true;
      const bool interpenOverlap = (full) ? false : true;
      const bool intermediatePlane = (cMethod == COMMON_PLANE) ? true : false;

      // Perform contact plane specific computations (2D and 3D)
      if (mesh1.spatialDimension() == 3)
      {

        ContactPlane3D cpTemp( &pair, params.overlap_area_frac, interpenOverlap, intermediatePlane);
        FaceGeomError face_err = CheckFacePair( cpTemp, mesh1, mesh2, params, full );

#ifdef TRIBOL_USE_HOST
        SLIC_DEBUG("face_err: " << face_err );
#endif

        if (face_err != NO_FACE_GEOM_ERROR)
        {
          isInteracting = false;
        }
        else if (cpTemp.m_inContact)
        {
#ifdef TRIBOL_USE_RAJA
          auto idx = RAJA::atomicInc<RAJA::auto_atomic>(plane_ct);
#else
          auto idx = *plane_ct;
          ++(*plane_ct);
#endif
          planes_3d[idx] = std::move(cpTemp);
          isInteracting = true;
        }
        else
        {
          isInteracting = false;
        }
        return face_err;
      }
      else 
      {
        ContactPlane2D cpTemp( &pair, params.overlap_area_frac, interpenOverlap, intermediatePlane);
        FaceGeomError edge_err = CheckEdgePair( cpTemp, mesh1, mesh2, params, full );

        if (edge_err != NO_FACE_GEOM_ERROR)
        {
          isInteracting = false;
        }
        else if (cpTemp.m_inContact)
        {
#ifdef TRIBOL_USE_RAJA
          auto idx = RAJA::atomicInc<RAJA::auto_atomic>(plane_ct);
#else
          auto idx = *plane_ct;
          ++(*plane_ct);
#endif
          planes_2d[idx] = std::move(cpTemp);
          isInteracting = true;
        }
        else
        {
          isInteracting = false;
        }
        return edge_err;
      }
      break;
    }

    case ALIGNED_MORTAR:
    {
      // Note: this is checked by CouplingScheme::isValidMethod()
      if (mesh1.spatialDimension() == 3)
      {
        // TODO refactor to make consistent with CheckFacePair, SRW
        ContactPlane3D cpTemp = CheckAlignedFacePair( pair, mesh1, mesh2, params );

        if (cpTemp.m_inContact)
        {
#ifdef TRIBOL_USE_RAJA
          auto idx = RAJA::atomicInc<RAJA::auto_atomic>(plane_ct);
#else
          auto idx = (*plane_ct);
          ++(*plane_ct);
#endif
          planes_3d[idx] = std::move(cpTemp);
          isInteracting = true;
        }
        else
        {
          isInteracting = false;
        }
        return NO_FACE_GEOM_ERROR;
      }
      else
      {
        // Note: this is checked by CouplingScheme::isValidMethod()
        // SLIC_ERROR_IF(true, "2D ALIGNED_MORTAR not yet implemented.");
      }
      break;
    }

    default:
    {
      // don't do anything
      break;
    }
  }

  return NO_FACE_GEOM_ERROR; // quiet compiler

} // end CheckInterfacePair()

//------------------------------------------------------------------------------
TRIBOL_HOST_DEVICE bool FaceInterCheck( const MeshData::Viewer& mesh1, const MeshData::Viewer& mesh2, 
                     int fId1, int fId2, RealT tol, bool& allVerts )
{
   bool check = false;
   allVerts = false;

   // loop over vertices on face 2
   int k = 0;
   for (int i=0; i<mesh2.numberOfNodesPerElement(); ++i) 
   {
      // get ith face 2 node id
      const int f2NodeId = mesh2.getGlobalNodeId(fId2, i);

      // compute components of vector between face 1 center and face 2 vertex
      RealT vX = mesh1.getElementCentroids()[0][fId1] - mesh2.getPosition()[0][f2NodeId];
      RealT vY = mesh1.getElementCentroids()[1][fId1] - mesh2.getPosition()[1][f2NodeId];
      RealT vZ = mesh1.getElementCentroids()[2][fId1] - mesh2.getPosition()[2][f2NodeId];

      // project the vector onto face 1 normal
      RealT proj = vX * mesh1.getElementNormals()[0][fId1] + vY * mesh1.getElementNormals()[1][fId1] 
                + vZ * mesh1.getElementNormals()[2][fId1];

      // if a node of face 2 is on the other side of the plane defined by face 1 the 
      // projection will be positive. If a node on face 2 lies on face 1 the projection 
      // will be zero. If a node lies just outside of face 1 then the projection will 
      // be a small negative number.
      if (proj > -tol)
      {
         check = true;
         ++k;
      }

   } // end loop over nodes

   // check to see if all nodes are on the other side
   if (k == mesh2.numberOfNodesPerElement())
   {
      allVerts = true;
   }

   // at this point, if the check is false then there is deemed no interaction. The 
   // faces are on the non-contacting sides of one another. Return.
   if (check == false) 
   {
      return check;
   }

   // Added 10/19/18 by SRW to catch the case where one face is entirely on the other 
   // side of the other (for which ordering of face 1 vs. 2 in this routine matters) 
   // and may not cross the contact plane (adjusted later outside of this routine). 
   // For the cases where check == true, we know that some of the vertices of face 
   // 1 pass through the plane defined by face 2. We want to know if they all do and 
   // trigger the allVerts boolean, which will later trigger the correct full 
   // overlap computation

   // loop over vertices on face 1
   k = 0;
   for (int i=0; i<mesh1.numberOfNodesPerElement(); ++i) 
   {
      // get ith face 1 node id
      const int f1NodeId = mesh1.getGlobalNodeId(fId1, i);
  
      // compute the components of vector between face 2 center and face 1 vertex
      RealT vX = mesh2.getElementCentroids()[0][fId2] - mesh1.getPosition()[0][f1NodeId];
      RealT vY = mesh2.getElementCentroids()[1][fId2] - mesh1.getPosition()[1][f1NodeId];
      RealT vZ = mesh2.getElementCentroids()[2][fId2] - mesh1.getPosition()[2][f1NodeId];

      // project the vector onto face 2 normal
      RealT proj = vX * mesh2.getElementNormals()[0][fId2] + vY * mesh2.getElementNormals()[1][fId2] 
                + vZ * mesh2.getElementNormals()[2][fId2];

      // if a node of face 1 is on the other side of the plane defined by face 2 the 
      // projection will be positive. If a node on face 1 lies on face 2 the projection 
      // will be zero. If a node lies just outside of face 2 then the projection will 
      // be a small negative number.
      if (proj > -tol) {
         check = true; // check will be true from the first loop
         ++k;
      }

   } // end loop over nodes

   // check to see if all nodes are on the other side
   if (k == mesh1.numberOfNodesPerElement()) 
   {
      allVerts = true;
   }

   return check;

} // end FaceInterCheck()

//------------------------------------------------------------------------------
TRIBOL_HOST_DEVICE bool EdgeInterCheck( const MeshData::Viewer& mesh1, const MeshData::Viewer& mesh2, 
                     int eId1, int eId2, RealT tol, bool& allVerts )
{
   bool check = false;
   allVerts = false;

   // loop over vertices on edge 2
   int k = 0;
   for (int i=0; i<mesh2.numberOfNodesPerElement(); ++i)
   {
      // get edge 2 ith vertex id
      const int e2vId = mesh2.getGlobalNodeId( eId2, i );
   
      // compute components of vector between edge 1 center and edge 2 vertex
      RealT vX = mesh1.getElementCentroids()[0][eId1] - mesh2.getPosition()[0][e2vId];
      RealT vY = mesh1.getElementCentroids()[1][eId1] - mesh2.getPosition()[1][e2vId];

      // project the vector onto edge1 normal
      RealT proj = vX * mesh1.getElementNormals()[0][eId1] + vY * mesh1.getElementNormals()[1][eId1];

      // check projection against tolerance
      if (proj > -tol)
      {
         check = true;
         ++k;
      }
   } // end loop over edge2 vertices

   // check to see if all vertices are on the other side
   if (k == mesh2.numberOfNodesPerElement()) allVerts = true;

   if (check == false) return check;

   // loop over vertices on edge 1 to catch the case where edge 1 lies
   // entirely on the other side of edge 2 triggering a full overlap 
   // computation
   k = 0;
   for (int i=0; i<mesh1.numberOfNodesPerElement(); ++i)
   {
      // get edge 1 ith vertex id
      const int e1vId = mesh1.getGlobalNodeId( eId1, i );
 
      // compute components of vector between edge 2 center and edge 1 vertex
      RealT vX = mesh2.getElementCentroids()[0][eId2] - mesh1.getPosition()[0][e1vId];
      RealT vY = mesh2.getElementCentroids()[1][eId2] - mesh1.getPosition()[1][e1vId];

      // project the vector onto edge2 normal
      RealT proj = vX * mesh2.getElementNormals()[0][eId2] + vY * mesh2.getElementNormals()[1][eId2];

      // check projection against tolerance
      if (proj > -tol)
      {
         check = true; // check will be true from the first loop
         ++k;
      }
   } // end loop over edge1 vertices

   // check to see if all vertices are on the other side
   if (k == mesh1.numberOfNodesPerElement()) allVerts = true;

   return check;

} // end EdgeInterCheck()

//------------------------------------------------------------------------------
TRIBOL_HOST_DEVICE bool ExceedsMaxAutoInterpen( const MeshData::Viewer& mesh1,
                                                const MeshData::Viewer& mesh2,
                                                const int faceId1,
                                                const int faceId2,
                                                const Parameters& params,
                                                const RealT gap )
{
<<<<<<< HEAD
   if (params.auto_interpen_check)
=======
   parameters_t& params = parameters_t::getInstance();
   if (params.auto_contact_check)
>>>>>>> 82f8a523
   {
      RealT max_interpen = -1. * params.auto_contact_pen_frac * 
                      axom::utilities::min( mesh1.getElementData().m_thickness[ faceId1 ],
                                            mesh2.getElementData().m_thickness[ faceId2 ] );
      if (gap < max_interpen)
      {
        return true;
      }
   }
   return false;
}

//------------------------------------------------------------------------------
TRIBOL_HOST_DEVICE void ProjectFaceNodesToPlane( const MeshData::Viewer& mesh, int faceId, 
                                                 RealT nrmlX, RealT nrmlY, RealT nrmlZ,
                                                 RealT cX, RealT cY, RealT cZ,
                                                 RealT* pX, RealT* pY, RealT* pZ )
{

   // loop over nodes and project onto the plane defined by the point-normal 
   // input arguments
   for (int i=0; i<mesh.numberOfNodesPerElement(); ++i) {
      const int nodeId = mesh.getGlobalNodeId(faceId, i);
      ProjectPointToPlane( mesh.getPosition()[0][nodeId], mesh.getPosition()[1][nodeId], 
                           mesh.getPosition()[2][nodeId], nrmlX, nrmlY, nrmlZ, 
                           cX, cY, cZ, pX[i], pY[i], pZ[i] );
   }
   
   return;

} // end EdgeInterCheck()

//------------------------------------------------------------------------------
TRIBOL_HOST_DEVICE void ProjectEdgeNodesToSegment( const MeshData::Viewer& mesh, int edgeId, 
                                                   RealT nrmlX, RealT nrmlY, RealT cX, 
                                                   RealT cY, RealT* pX, RealT* pY )
{
   for (int i=0; i<mesh.numberOfNodesPerElement(); ++i)
   {
      const int nodeId = mesh.getGlobalNodeId(edgeId, i);
      ProjectPointToSegment( mesh.getPosition()[0][nodeId], mesh.getPosition()[1][nodeId], 
                             nrmlX, nrmlY, cX, cY, pX[i], pY[i] );
   }
   
   return;
}

//------------------------------------------------------------------------------
TRIBOL_HOST_DEVICE ContactPlane::ContactPlane( InterfacePair* pair, 
                                               RealT areaFrac, 
                                               bool interpenOverlap, 
                                               bool interPlane,
                                               int dim )
  : m_pair( pair )
  , m_dim( dim )
  , m_intermediatePlane( interPlane )
  , m_interpenOverlap( interpenOverlap )
  , m_cX( 0.0 )
  , m_cY( 0.0 )
  , m_cZ( 0.0 )
  , m_cXf1( 0.0 )
  , m_cYf1( 0.0 )
  , m_cZf1( 0.0 )
  , m_cXf2( 0.0 )
  , m_cYf2( 0.0 )
  , m_cZf2( 0.0 )
  , m_numInterpenPoly1Vert( 0 )
  , m_numInterpenPoly2Vert( 0 )
  , m_nX( 0.0 )
  , m_nY( 0.0 )
  , m_nZ( 0.0 )
  , m_gap( 0.0 )
  , m_gapTol( 0.0 )
  , m_areaFrac( areaFrac )
  , m_areaMin( 0.0 )
  , m_area( 0.0 )
  , m_interpenArea( 0.0 )
  , m_velGap( 0.0 )
  , m_ratePressure( 0.0 )
  , m_pressure( 0.0 )
{}

//------------------------------------------------------------------------------
TRIBOL_HOST_DEVICE ContactPlane::ContactPlane()
  : ContactPlane(nullptr, 0.0, true, false, 0)
{}

//-----------------------------------------------------------------------------
// 3D contact plane member functions
//-----------------------------------------------------------------------------
TRIBOL_HOST_DEVICE ContactPlane3D::ContactPlane3D( InterfacePair* pair,
                                                   RealT areaFrac, 
                                                   bool interpenOverlap, 
                                                   bool interPlane )
  : ContactPlane( pair, areaFrac, interpenOverlap, interPlane, 3 )
  , m_e1X( 0.0 )
  , m_e1Y( 0.0 )
  , m_e1Z( 0.0 )
  , m_e2X( 0.0 )
  , m_e2Y( 0.0 )
  , m_e2Z( 0.0 )
  , m_numPolyVert( 0 )
  , m_overlapCX( 0.0 )
  , m_overlapCY( 0.0 )
{}

//------------------------------------------------------------------------------
TRIBOL_HOST_DEVICE ContactPlane3D::ContactPlane3D()
  : ContactPlane3D( nullptr, 0.0, true, false )
{}

//------------------------------------------------------------------------------
TRIBOL_HOST_DEVICE FaceGeomError CheckFacePair( ContactPlane3D& cp,
                                                const MeshData::Viewer& mesh1,
                                                const MeshData::Viewer& mesh2,
                                                const Parameters& params,
                                                bool fullOverlap )
{
   // Note: Checks #1-#4 are done in the binning

   // alias variables off the InterfacePair
   IndexT element_id1 = cp.getCpElementId1();
   IndexT element_id2 = cp.getCpElementId2();

   // set overlap booleans based on input arguments and contact method
   bool interpenOverlap = (!fullOverlap) ? true : false;

   // CHECK #5: check if the nodes of face2 interpenetrate the 
   // plane defined by face1 AND vice-versa. For proximate faces 
   // that pass check #3 this check may easily indicate that the faces 
   // do in fact intersect. 
   RealT separationTol = params.gap_separation_ratio * 
                        axom::utilities::max( mesh1.getFaceRadius()[ element_id1 ], 
                                              mesh2.getFaceRadius()[ element_id2 ] );
   bool all = false;
   bool ls = FaceInterCheck( mesh1, mesh2, element_id1, element_id2, separationTol, all );
   if (!ls) {
      cp.m_inContact = false;
      return NO_FACE_GEOM_ERROR;
   }

   // if all vertices of one face lie on the other side of the other face, per 
   // FaceInterCheck computation, then use the full projection.
   if (all)
   {
      fullOverlap = true;
      interpenOverlap = false;
      cp.m_interpenOverlap = interpenOverlap;
   }

   // CHECK #6: check if the two faces overlap in a projected sense.
   // To do this check we need to use the contact plane object, which will 
   // have its own local basis that needs to be defined

   // compute cp normal
   cp.computeNormal(mesh1, mesh2);

   // compute cp centroid
   cp.computePlanePoint(mesh1, mesh2);

   // project face nodes onto contact plane. Still do this for mortar. 
   // The mortar face may not be exactly planar so we still need to project 
   // the nodes onto the contact plane, which is defined by average normal of the 
   // nonmortar face.
   constexpr int max_nodes_per_elem = 4;
   RealT projX1[ max_nodes_per_elem ];
   RealT projY1[ max_nodes_per_elem ];
   RealT projZ1[ max_nodes_per_elem ];
   RealT projX2[ max_nodes_per_elem ];
   RealT projY2[ max_nodes_per_elem ];
   RealT projZ2[ max_nodes_per_elem ];
    
   ProjectFaceNodesToPlane( mesh1, element_id1, cp.m_nX, cp.m_nY, cp.m_nZ, 
                            cp.m_cX, cp.m_cY, cp.m_cZ, 
                            &projX1[0], &projY1[0], &projZ1[0] );
   ProjectFaceNodesToPlane( mesh2, element_id2, cp.m_nX, cp.m_nY, cp.m_nZ, 
                            cp.m_cX, cp.m_cY, cp.m_cZ,
                            &projX2[0], &projY2[0], &projZ2[0] );

   // compute cp local coordinate basis
   cp.computeLocalBasis( mesh1 );

   // project the projected global nodal coordinates onto local 
   // contact plane 2D coordinate system. 
   RealT projeX1[ max_nodes_per_elem ];
   RealT projeY1[ max_nodes_per_elem ];
   RealT projeX2[ max_nodes_per_elem ];
   RealT projeY2[ max_nodes_per_elem ];

   cp.globalTo2DLocalCoords( &projX1[0], &projY1[0], &projZ1[0], 
                             &projeX1[0], &projeY1[0], 
                             mesh1.numberOfNodesPerElement() );
   cp.globalTo2DLocalCoords( &projX2[0], &projY2[0], &projZ2[0], 
                             &projeX2[0], &projeY2[0], 
                             mesh2.numberOfNodesPerElement() );

   // compute the overlap area of the two faces. Note, this is the full,
   // but cheaper, overlap computation. This is suitable enough to 
   // compare to a minimum area tolerance, and in general the full 
   // overlap area will be bigger than the interpenetration overlap 
   // area case
   cp.checkPolyOverlap( mesh1, mesh2, &projeX1[0], &projeY1[0], 
                        &projeX2[0], &projeY2[0], 0 );
  
   // compute the overlap area tolerance
   cp.computeAreaTol(mesh1, mesh2, params);

   if (cp.m_area == 0. || cp.m_area < cp.m_areaMin)
   {
      cp.m_inContact = false;
      return NO_FACE_GEOM_ERROR;
   }

   // CHECK #7: compute the required intersection with overlap polygon vertices 
   // and compute the actual mean average gap between the two faces 
   // This can either be a fully integrated gap computation or a single 
   // integration point computation.

   // compute full projected overlap
   if (fullOverlap)
   {
      // compute the full intersection polygon vertex coordinates
      RealT* X1 = &projeX1[0];
      RealT* Y1 = &projeY1[0];
      RealT* X2 = &projeX2[0];
      RealT* Y2 = &projeY2[0];
 
      // assuming each face's vertices are ordered WRT that face's outward unit normal,
      // reorder face 2 vertices to be consistent with face 1. DO NOT CALL POLYREORDER() 
      // to do this. // TODO debug this; this may affect calculations later on. We may 
      // have to unreverse the ordering.
      ElemReverse( X2, Y2, mesh2.numberOfNodesPerElement() );

      // compute intersection polygon and area. Note, the polygon centroid 
      // is stored from the previous intersection calc that just computes 
      // area and local centroid
      RealT pos_tol = params.len_collapse_ratio * 
                     axom::utilities::max( mesh1.getFaceRadius()[ element_id1 ], 
                                           mesh2.getFaceRadius()[ element_id2 ] );
      RealT len_tol = pos_tol;
      FaceGeomError inter_err = Intersection2DPolygon( X1, Y1, mesh1.numberOfNodesPerElement(),
                                                       X2, Y2, mesh2.numberOfNodesPerElement(),
                                                       pos_tol, len_tol, cp.m_polyLocX, 
                                                       cp.m_polyLocY, cp.m_numPolyVert, 
                                                       cp.m_area, false ); 

      if (inter_err != NO_FACE_GEOM_ERROR)
      {
         cp.m_inContact = false;
         return inter_err;
      }

      if (cp.m_area < cp.m_areaMin)
      {
         cp.m_inContact = false;
         return NO_FACE_GEOM_ERROR; 
      }

   } // end if (fullOverlap)

   // compute projected overlap of interpenetrating portion of faces
   if (interpenOverlap)
   {
      // computing the interpenetration area of overlap requires relocating the 
      // centroid using the centroid computed in the check #5 calculations. This 
      // is not necessary for mortar formulations as the mortar plane is correctly 
      // located.
      cp.planePointAndCentroidGap( mesh1, mesh2, 2. * 
         axom::utilities::max( mesh1.getFaceRadius()[ element_id1 ], 
                               mesh2.getFaceRadius()[ element_id2 ] ));

      bool interpen = false;
      FaceGeomError interpen_err = cp.computeLocalInterpenOverlap( 
        mesh1, mesh2, params, interpen ); // same for mortar
      if (interpen_err != NO_FACE_GEOM_ERROR)
      {
         cp.m_inContact = false;
         return interpen_err;
      }
      else if (!interpen) 
      {
         cp.m_inContact = false;
         return NO_FACE_GEOM_ERROR;
      }

      // check new area to area tol
      if (cp.m_interpenArea == 0 || cp.m_interpenArea < cp.m_areaMin) 
      { 
         cp.m_inContact = false;
         return NO_FACE_GEOM_ERROR;
      }

      // reassign area based on possible modification to the actual 
      // intersection polygon.
      cp.m_area = cp.m_interpenArea;

      // compute the local vertex averaged centroid of overlapping polygon
      RealT z;
      VertexAvgCentroid( cp.m_polyLocX, cp.m_polyLocY, nullptr, 
                         cp.m_numPolyVert, cp.m_overlapCX, 
                         cp.m_overlapCY, z );

   } // end if (interpenOverlap)

   // handle the case where the actual polygon with connectivity 
   // and computed vertex coordinates becomes degenerate due to 
   // either position tolerances (segment-segment intersections) 
   // or length tolerances (intersecting polygon segment lengths)
   if (cp.m_numPolyVert < 3) 
   {
#ifdef TRIBOL_USE_HOST
      SLIC_DEBUG( "degenerate polygon intersection detected.\n" );
#endif
      cp.m_inContact = false;
      return DEGENERATE_OVERLAP;
   }

   // Tranform local vertex coordinates to global coordinates for the 
   // current projection of the polygonal overlap
   for (int i=0; i<cp.m_numPolyVert; ++i)
   {
      cp.m_polyX[i] = 0.0;
      cp.m_polyY[i] = 0.0;
      cp.m_polyZ[i] = 0.0;

      cp.local2DToGlobalCoords( cp.m_polyLocX[i], cp.m_polyLocY[i], 
                                cp.m_polyX[i], cp.m_polyY[i], 
                                cp.m_polyZ[i] );
   }

   // check polygonal vertex ordering with common plane normal
   PolyReorderWithNormal( cp.m_polyX, cp.m_polyY, cp.m_polyZ, cp.m_numPolyVert,
                          cp.m_nX, cp.m_nY, cp.m_nZ );

   // transform local interpenetration overlaps to global coords for the 
   // current polygonal overlap
   if (interpenOverlap)
   {
      for (int i=0; i<cp.m_numInterpenPoly1Vert; ++i)
      {
         Local2DToGlobalCoords( cp.m_interpenPoly1X[i], 
                                cp.m_interpenPoly1Y[i], 
                                cp.m_e1X, cp.m_e1Y, cp.m_e1Z,
                                cp.m_e2X, cp.m_e2Y, cp.m_e2Z, 
                                cp.m_cX, cp.m_cY, cp.m_cZ,
                                cp.m_interpenG1X[i], cp.m_interpenG1Y[i],
                                cp.m_interpenG1Z[i] );

      }

      for (int i=0; i<cp.m_numInterpenPoly2Vert; ++i)
      {
         Local2DToGlobalCoords( cp.m_interpenPoly2X[i], 
                                cp.m_interpenPoly2Y[i], 
                                cp.m_e1X, cp.m_e1Y, cp.m_e1Z,
                                cp.m_e2X, cp.m_e2Y, cp.m_e2Z, 
                                cp.m_cX, cp.m_cY, cp.m_cZ,
                                cp.m_interpenG2X[i], cp.m_interpenG2Y[i],
                                cp.m_interpenG2Z[i] );

      }
   }

   // Now that all local-to-global projections have occurred,
   // relocate the contact plane based on the most up-to-date 
   // contact plane centroid and recompute the gap. For interpenOverlap, 
   // the contact plane is updated and this just amounts to a gap 
   // computation. For the fullOverlap case, this may relocate 
   // the contact plane in space. For Mortar methods this routine 
   // only computes the gap based on the current plane point and 
   // normal.
   // 
   // Warning:
   // Make sure that any local to global transformations have 
   // occurred prior to this call. This does not need to be done 
   // for mortar methods. We should just do a gap computation if 
   // needed. 
   cp.planePointAndCentroidGap( mesh1, mesh2, 2. * 
      axom::utilities::max( mesh1.getFaceRadius()[ element_id1 ], 
                            mesh2.getFaceRadius()[ element_id2 ] ));

   // The gap tolerance allows separation up to the separation ratio of the 
   // largest face-radius. This is conservative and allows for possible 
   // over-inclusion. This is done for the mortar method per testing.
   cp.m_gapTol = params.gap_separation_ratio * 
                 axom::utilities::max( mesh1.getFaceRadius()[ element_id1 ], 
                                       mesh2.getFaceRadius()[ element_id2 ] );

   if (cp.m_gap > cp.m_gapTol)
   {
      cp.m_inContact = false;
      return NO_FACE_GEOM_ERROR;
   }

   // for auto-contact, remove contact candidacy for full-overlap 
   // face-pairs with interpenetration exceeding contact penetration fraction. 
   // Note, this check is solely meant to exclude face-pairs composed of faces 
   // on opposite sides of thin structures/plates
   //
   // Recall that interpen gaps are negative
   if (fullOverlap)
   {
      if (ExceedsMaxAutoInterpen( mesh1, mesh2, element_id1, element_id2, 
                                  params, cp.m_gap ))
      {
         cp.m_inContact = false;
         return NO_FACE_GEOM_ERROR;
      }
   }
   
   // if fullOverlap is used, REPROJECT the overlapping polygon 
   // onto the new contact plane 
   if (fullOverlap)
   {
      for (int i=0; i<cp.m_numPolyVert; ++i)
      {
         ProjectPointToPlane( cp.m_polyX[i], cp.m_polyY[i], cp.m_polyZ[i], 
                              cp.m_nX, cp.m_nY, cp.m_nZ,
                              cp.m_cX, cp.m_cY, cp.m_cZ,
                              cp.m_polyX[i], cp.m_polyY[i], cp.m_polyZ[i] );
      }
   }

   cp.m_inContact = true;
   return NO_FACE_GEOM_ERROR;

} // end CheckFacePair()

//------------------------------------------------------------------------------
TRIBOL_HOST_DEVICE void ContactPlane::planePointAndCentroidGap( const MeshData::Viewer& m1,
                                                                const MeshData::Viewer& m2,
                                                                RealT scale )
{
   // project the overlap centroid back to each face using a 
   // line-plane intersection method
   RealT xc1 = 0.;
   RealT yc1 = 0.;
   RealT zc1 = 0.;
   RealT xc2 = 0.;
   RealT yc2 = 0.;
   RealT zc2 = 0.;

   RealT xcg = m_cX;
   RealT ycg = m_cY;
   RealT zcg = 0.0;

   // first project the projected area of overlap's centroid in local 
   // coordinates to global coordinates
   if (m_dim == 3)
   {
      auto& cp3 = static_cast<ContactPlane3D&>(*this);
      auto xloc = cp3.m_overlapCX;
      auto yloc = cp3.m_overlapCY;
      xcg = xloc * cp3.m_e1X + yloc * cp3.m_e2X +cp3.m_cX;
      ycg = xloc * cp3.m_e1Y + yloc * cp3.m_e2Y +cp3.m_cY;
      zcg = xloc * cp3.m_e1Z + yloc * cp3.m_e2Z +cp3.m_cZ;
   }

   // find where the overlap centroid (plane point) intersects each face

   // set the line segment's first vertex at the contact plane centroid scaled 
   // in the direction opposite the contact plane normal

   RealT xA = xcg + m_nX * scale;
   RealT yA = ycg + m_nY * scale;
   RealT zA = 0.0;
   if (m_dim == 3)
   {
      zA = zcg + m_nZ * scale;
   }

   // use the contact plane normal as the segment directional vector scale in 
   // the direction of the contact plane
   RealT xB = xcg - m_nX * scale;
   RealT yB = ycg - m_nY * scale;
   RealT zB = 0.0;
   if (m_dim == 3)
   {
      zB = zcg - m_nZ * scale;
   }
   
   auto fId1 = getCpElementId1();
   auto fId2 = getCpElementId2();
   RealT c1_z = 0.0;
   RealT n1_z = 0.0;
   RealT c2_z = 0.0;
   RealT n2_z = 0.0;
   if (m_dim == 3)
   {
    c1_z = m1.getElementCentroids()[2][fId1];
    n1_z = m1.getElementNormals()[2][fId1];
    c2_z = m2.getElementCentroids()[2][fId2];
    n2_z = m2.getElementNormals()[2][fId2];
   }
   bool inPlane = false;
   LinePlaneIntersection( xA, yA, zA, xB, yB, zB,
                          m1.getElementCentroids()[0][fId1], m1.getElementCentroids()[1][fId1], c1_z,
                          m1.getElementNormals()[0][fId1], m1.getElementNormals()[1][fId1], n1_z,
                          xc1, yc1, zc1, inPlane );

   LinePlaneIntersection( xA, yA, zA, xB, yB, zB,
                          m2.getElementCentroids()[0][fId2], m2.getElementCentroids()[1][fId2], c2_z,
                          m2.getElementNormals()[0][fId2], m2.getElementNormals()[1][fId2], n2_z,
                          xc2, yc2, zc2, inPlane );

   // for intermediate, or common plane methods, average the two contact plane 
   // centroid-to-plane intersections and use this as the new point data for the 
   // contact plane (do not do for mortar methods, or is redundant).
   if ( m_dim == 2 || m_intermediatePlane )
   {
      m_cX = 0.5 * (xc1 + xc2);
      m_cY = 0.5 * (yc1 + yc2);
      m_cZ = 0.5 * (zc1 + zc2); 
   }

   // compute normal gap magnitude (x1 - x2 for positive gap in separation 
   // and negative gap in penetration)
   m_gap = (xc1 - xc2) * m_nX + (yc1 - yc2) * m_nY + (zc1 - zc2) * m_nZ;

   // store the two face points corresponding to the contact plane centroid projection/intersection

   m_cXf1 = xc1;
   m_cYf1 = yc1;
   m_cZf1 = zc1;

   m_cXf2 = xc2;
   m_cYf2 = yc2;
   m_cZf2 = zc2;
}

//------------------------------------------------------------------------------
TRIBOL_HOST_DEVICE ContactPlane3D CheckAlignedFacePair( InterfacePair& pair,
                                                        const MeshData::Viewer& mesh1,
                                                        const MeshData::Viewer& mesh2,
                                                        const Parameters& params )
{
   // Note: Checks #1-#4 are done in the binning

   // get fraction of largest face we keep for overlap area
   RealT areaFrac = params.overlap_area_frac;

   // alias variables off the InterfacePair
   IndexT element_id1 = pair.m_element_id1;
   IndexT element_id2 = pair.m_element_id2;

   // instantiate temporary contact plane to be returned by this routine
   bool interpenOverlap = false;
   bool intermediatePlane = false;
   ContactPlane3D cp( &pair, areaFrac, interpenOverlap, intermediatePlane);

   // TODO should probably stay consistent with the mortar convention and change 
   // the plane point and normal to the nonmortar surface. These calculations are only 
   // geometry calculations intended to determine if the face-pair should be included 
   // so there isn't much consequence to choosing until we talk about integration. 
   // If the mortar data is switched to nonmortar data, the calculations must be chased 
   // through to make sure contacting face pairs are included.
  
   // set the common plane "point" to the mortar face vertex averaged centroid
   cp.m_cX = mesh1.getElementCentroids()[0][ element_id1 ];
   cp.m_cY = mesh1.getElementCentroids()[1][ element_id1 ];
   cp.m_cZ = mesh1.getElementCentroids()[2][ element_id1 ];

   // set the common plane "normal" to the mortar outward unit normal
   cp.m_nX = mesh1.getElementNormals()[0][ element_id1 ];
   cp.m_nY = mesh1.getElementNormals()[1][ element_id1 ];
   cp.m_nZ = mesh1.getElementNormals()[2][ element_id1 ];

   // set the gap tolerance inclusive for separation up to m_gapTol
   cp.m_gapTol = params.gap_separation_ratio * 
                 axom::utilities::max( mesh1.getFaceRadius()[ element_id1 ],
                                       mesh2.getFaceRadius()[ element_id2 ] );
   
   // set the area fraction
   cp.m_areaFrac = params.overlap_area_frac;

   // set the minimum area
   cp.m_areaMin = cp.m_areaFrac * 
                  axom::utilities::min( mesh1.getElementAreas()[ element_id1 ], 
                  mesh2.getElementAreas()[ element_id2 ] );

   // compute the vector centroid gap and scalar centroid gap to 
   // check the alignment criterion AND gap
   RealT gapVecX =  mesh2.getElementCentroids()[0][element_id2] - mesh1.getElementCentroids()[0][element_id1]; 
   RealT gapVecY =  mesh2.getElementCentroids()[1][element_id2] - mesh1.getElementCentroids()[1][element_id1];
   RealT gapVecZ =  mesh2.getElementCentroids()[2][element_id2] - mesh1.getElementCentroids()[2][element_id1];

   RealT scalarGap = ( mesh2.getElementCentroids()[0][element_id2] - mesh1.getElementCentroids()[0][element_id1] ) * cp.m_nX + 
                    ( mesh2.getElementCentroids()[1][element_id2] - mesh1.getElementCentroids()[1][element_id1] ) * cp.m_nY +
                    ( mesh2.getElementCentroids()[2][element_id2] - mesh1.getElementCentroids()[2][element_id1] ) * cp.m_nZ;

   RealT gapVecMag = magnitude( gapVecX, gapVecY, gapVecZ );

   if (gapVecMag > 1.1*std::abs(scalarGap)) 
   {
      cp.m_inContact = false;
      return cp;
   } 

   // perform gap check
   if (scalarGap > cp.m_gapTol)
   {
      cp.m_inContact = false;
      return cp;
   }

   // for auto-contact, remove contact candidacy for face-pairs with 
   // interpenetration exceeding contact penetration fraction. 
   // Note, this check is solely meant to exclude face-pairs composed of faces 
   // on opposite sides of thin structures/plates
   //
   // Recall that interpen gaps are negative
   if (ExceedsMaxAutoInterpen( mesh1, mesh2, element_id1, element_id2, 
                               params, scalarGap ))
   {
      cp.m_inContact = false;
      return cp;
   }

   // if we are here we have contact between two aligned faces
   cp.m_numPolyVert = mesh1.numberOfNodesPerElement();

   for (int a=0; a<cp.m_numPolyVert; ++a)
   {
      int id = mesh1.getGlobalNodeId(element_id1, a);
      cp.m_polyX[a] = mesh1.getPosition()[0][id];
      cp.m_polyY[a] = mesh1.getPosition()[1][id]; 
      cp.m_polyZ[a] = mesh1.getPosition()[2][id];
   }

   // compute vertex averaged centroid
   VertexAvgCentroid( &cp.m_polyX[0], &cp.m_polyY[0], &cp.m_polyZ[0],
                      cp.m_numPolyVert, cp.m_cX, cp.m_cY, cp.m_cZ );

   cp.m_gap = scalarGap;
   cp.m_area = mesh1.getElementAreas()[element_id1];

   cp.m_inContact = true;
   return cp;

} // end CheckAlignedFacePair()

//------------------------------------------------------------------------------
TRIBOL_HOST_DEVICE void ContactPlane3D::computeNormal( const MeshData::Viewer& m1,
                                                       const MeshData::Viewer& m2 )
{
   IndexT fId1 = m_pair->m_element_id1;
   IndexT fId2 = m_pair->m_element_id2;

   if (m_intermediatePlane)
   {
      // INTERMEDIATE (I.E. COMMON) PLANE normal calculation:
      // compute the cp normal as the average of the two face normals, and in 
      // the direction such that the dot product between the cp normal and 
      // the normal of face 2 is positive. This is the default method of 
      // computing the cp normal
      m_nX = 0.5 * ( m2.getElementNormals()[0][ fId2 ] - m1.getElementNormals()[0][ fId1 ] );
      m_nY = 0.5 * ( m2.getElementNormals()[1][ fId2 ] - m1.getElementNormals()[1][ fId1 ] );
      m_nZ = 0.5 * ( m2.getElementNormals()[2][ fId2 ] - m1.getElementNormals()[2][ fId1 ] );
   }
   else // for mortar
   {
      // the projection plane is the nonmortar (i.e. mesh id 2) surface so 
      // we use the outward normal for face 2 on mesh 2 
      m_nX = m2.getElementNormals()[0][ fId2 ];
      m_nY = m2.getElementNormals()[1][ fId2 ];
      m_nZ = m2.getElementNormals()[2][ fId2 ];
   }

   // normalize the cp normal
   RealT mag = magnitude( m_nX, m_nY, m_nZ );
   RealT invMag = 1.0 / mag;

   m_nX *= invMag;
   m_nY *= invMag;
   m_nZ *= invMag;

   return;

} // end ContactPlane3D::computeNormal()

//------------------------------------------------------------------------------
TRIBOL_HOST_DEVICE void ContactPlane3D::computePlanePoint( const MeshData::Viewer& m1,
                                                           const MeshData::Viewer& m2 )
{
   // compute the cp centroid as the average of the two face's centers. 
   // This is the default method of computing the cp centroid
   IndexT fId1 = m_pair->m_element_id1;
   IndexT fId2 = m_pair->m_element_id2;

   // INTERMEDIATE (I.E. COMMON) PLANE point calculation:
   // average two face vertex averaged centroids
   if (m_intermediatePlane)
   {
      m_cX = 0.5 * ( m1.getElementCentroids()[0][fId1] + m2.getElementCentroids()[0][fId2] );
      m_cY = 0.5 * ( m1.getElementCentroids()[1][fId1] + m2.getElementCentroids()[1][fId2] );
      m_cZ = 0.5 * ( m1.getElementCentroids()[2][fId1] + m2.getElementCentroids()[2][fId2] );
   }
   // ELSE: MORTAR calculation using the vertex averaged 
   // centroid of the nonmortar face
   else
   {
      m_cX = m2.getElementCentroids()[0][ fId2 ];
      m_cY = m2.getElementCentroids()[1][ fId2 ];
      m_cZ = m2.getElementCentroids()[2][ fId2 ];
   }

   return;

} // end ContactPlane3D::computePlanePoint()

//------------------------------------------------------------------------------
TRIBOL_HOST_DEVICE void ContactPlane3D::computeLocalBasis( const MeshData::Viewer& m1 )
{
   // somewhat arbitrarily set the first local basis vector to be 
   // between contact plane centroid and first node on first face as 
   // projected onto the contact plane
   const int nodeId = m1.getGlobalNodeId(m_pair->m_element_id1, 0);

   // project to plane
   RealT pX, pY, pZ;
   ProjectPointToPlane( m1.getPosition()[0][nodeId],
                        m1.getPosition()[1][nodeId],
                        m1.getPosition()[2][nodeId],
                        m_nX, m_nY, m_nZ, m_cX,
                        m_cY, m_cZ, pX, pY, pZ );

   // check the square of the magnitude of the first basis vector to 
   // catch the case where pX = m_cX and so on.
   RealT sqrMag = m_e1X * m_e1X + m_e1Y * m_e1Y + m_e1Z * m_e1Z;

   if (sqrMag < 1.E-12) // note: tolerance on the square of the magnitude
   {
      // translate projected first node by face radius
      RealT radius = m1.getFaceRadius()[ m_pair->m_element_id1 ];
      RealT scale = 1.0 * radius;
   
      RealT pNewX = pX + scale;
      RealT pNewY = pY + scale;
      RealT pNewZ = pZ + scale;

      // project point onto contact plane
      ProjectPointToPlane( pNewX, pNewY, pNewZ,
                           m_nX, m_nY, m_nZ,
                           m_cX, m_cY, m_cZ,
                           pX, pY, pZ );

      m_e1X = pX - m_cX;
      m_e1Y = pY - m_cY;
      m_e1Z = pZ - m_cZ;
   }

   // recompute the magnitude
   RealT mag = magnitude( m_e1X, m_e1Y, m_e1Z );
   RealT invMag = 1.0 / mag;

   // normalize the first basis vector 
   m_e1X *= invMag;
   m_e1Y *= invMag;
   m_e1Z *= invMag;

   // compute the second, and orthogonal, in-plane basis vector as the 
   // cross product between the cp normal and e1. This will be unit because 
   // the cp normal and e1 are unit.
   m_e2X = 0.0;
   m_e2Y = 0.0;
   m_e2Z = 0.0;

   m_e2X += (m_nY * m_e1Z) - (m_nZ * m_e1Y);
   m_e2Y += (m_nZ * m_e1X) - (m_nX * m_e1Z);
   m_e2Z += (m_nX * m_e1Y) - (m_nY * m_e1X);

   // normalize second vector
   mag = magnitude( m_e2X, m_e2Y, m_e2Z );
   invMag = 1.0 / mag;
  
   m_e2X *= invMag;
   m_e2Y *= invMag;
   m_e2Z *= invMag;

   return;

} // end ContactPlane3D::computeLocalBasis()

//------------------------------------------------------------------------------
TRIBOL_HOST_DEVICE void ContactPlane3D::globalTo2DLocalCoords( RealT* pX, RealT* pY, 
                                                               RealT* pZ, RealT* pLX, 
                                                               RealT* pLY, int size )
{

   // loop over projected nodes
   for (int i=0; i<size; ++i) {

      // compute the vector between the point on the plane and the contact plane point
      RealT vX = pX[i] - m_cX;
      RealT vY = pY[i] - m_cY;
      RealT vZ = pZ[i] - m_cZ;

      // project this vector onto the {e1,e2} local basis. This vector is 
      // in the plane so the out-of-plane component should be zero.
      pLX[i] = vX * m_e1X + vY * m_e1Y + vZ * m_e1Z; // projection onto e1
      pLY[i] = vX * m_e2X + vY * m_e2Y + vZ * m_e2Z; // projection onto e2
    
   }

   return;

} // end ContactPlane3D::globalTo2DLocalCoords()

//------------------------------------------------------------------------------
void ContactPlane3D::globalTo2DLocalCoords( RealT pX, RealT pY, RealT pZ,
                                            RealT& pLX, RealT& pLY, int TRIBOL_UNUSED_PARAM(size) )
{
   // compute the vector between the point on the plane and the contact plane point
   RealT vX = pX - m_cX;
   RealT vY = pY - m_cY;
   RealT vZ = pZ - m_cZ;

   // project this vector onto the {e1,e2} local basis. This vector is 
   // in the plane so the out-of-plane component should be zero.
   pLX = vX*m_e1X + vY*m_e1Y + vZ*m_e1Z; // projection onto e1
   pLY = vX*m_e2X + vY*m_e2Y + vZ*m_e2Z; // projection onto e2

   return;

} // end ContactPlane3D::globalTo2DLocalCoords()

//------------------------------------------------------------------------------
TRIBOL_HOST_DEVICE void ContactPlane3D::computeAreaTol( const MeshData::Viewer& m1,
                                                        const MeshData::Viewer& m2,
                                                        const Parameters& params )
{
   if (m_areaFrac < params.overlap_area_frac ) {
#ifdef TRIBOL_USE_HOST
      SLIC_DEBUG( "ContactPlane3D::computeAreaTol() the overlap area fraction too small or negative; " << 
                  "setting to overlap_area_frac parameter." );
#endif
      m_areaFrac = params.overlap_area_frac;
   }

   m_areaMin = m_areaFrac * 
               axom::utilities::min( m1.getElementAreas()[ m_pair->m_element_id1 ], 
                                     m2.getElementAreas()[ m_pair->m_element_id2 ] );

   return;

} // end ContactPlane3D::computeAreaTol()

//------------------------------------------------------------------------------
TRIBOL_HOST_DEVICE void ContactPlane3D::checkPolyOverlap( const MeshData::Viewer& m1,
                                                          const MeshData::Viewer& m2,
                                                          RealT* projLocX1, RealT* projLocY1, 
                                                          RealT* projLocX2, RealT* projLocY2, 
                                                          const int isym )
{
   // change the vertex ordering of one of the faces so that the two match
   constexpr int max_nodes_per_elem = 4;
   RealT x2Temp[ max_nodes_per_elem ];
   RealT y2Temp[ max_nodes_per_elem ];

   // set first vertex coordinates the same
   x2Temp[0] = projLocX2[0];
   y2Temp[0] = projLocY2[0];

   // reorder
   int k = 1;
   for (int i=(m2.numberOfNodesPerElement()-1); i>0; --i)
   {
      x2Temp[k] = projLocX2[i];
      y2Temp[k] = projLocY2[i];
      ++k;
   }

   PolyInterYCentroid( m1.numberOfNodesPerElement(), projLocX1, projLocY1, m2.numberOfNodesPerElement(), 
                       x2Temp, y2Temp, isym, m_area, m_overlapCY );
   PolyInterYCentroid( m1.numberOfNodesPerElement(), projLocY1, projLocX1, m2.numberOfNodesPerElement(), 
                       y2Temp, x2Temp, isym, m_area, m_overlapCX );

   return;

} // end ContactPlane3D::checkPolyOverlap()

//------------------------------------------------------------------------------
void ContactPlane3D::computeIntegralGap()
{
   // TODO implement this routine

   // this may be contact method specific

   return;

} // end ContactPlane3D::computeIntegralGap()

//------------------------------------------------------------------------------
TRIBOL_HOST_DEVICE void ContactPlane3D::local2DToGlobalCoords( RealT xloc, RealT yloc, 
                                                               RealT& xg, RealT& yg, RealT& zg )
{
   // This projection takes the two input local vector components and uses 
   // them as coefficients in a linear combination of local basis vectors. 
   // This gives a 3-vector with origin at the contact plane centroid.
   RealT vx = xloc * m_e1X + yloc * m_e2X;
   RealT vy = xloc * m_e1Y + yloc * m_e2Y;
   RealT vz = xloc * m_e1Z + yloc * m_e2Z;

   // the vector in the global coordinate system requires the addition of the 
   // contact plane point vector (in global Cartesian basis) to the previously 
   // computed vector
   xg = vx + m_cX;
   yg = vy + m_cY;
   zg = vz + m_cZ;

   return;

} // end ContactPlane3D::local2DToGlobalCoords()

//------------------------------------------------------------------------------
void ContactPlane3D::centroidGap( const MeshData::Viewer& m1,
                                  const MeshData::Viewer& m2,
                                  RealT scale )
{
   // project the overlap centroid back to each face using a 
   // line-plane intersection method
   RealT xc1 = 0.;
   RealT yc1 = 0.;
   RealT zc1 = 0.;
   RealT xc2 = 0.;
   RealT yc2 = 0.;
   RealT zc2 = 0.;

   RealT xcg = 0.;
   RealT ycg = 0.;
   RealT zcg = 0.;

   // first project the projected area of overlap's centroid in local 
   // coordinates to global coordinates
   local2DToGlobalCoords(m_overlapCX, m_overlapCY, xcg, ycg, zcg);

   // find where the overlap centroid (plane point) intersects each face

   // set the line segment's first vertex at the contact plane centroid scaled 
   // in the direction opposite the contact plane normal
   RealT xA = xcg + m_nX * scale;
   RealT yA = ycg + m_nY * scale;
   RealT zA = zcg + m_nZ * scale;

   // use the contact plane normal as the segment directional vector scale in 
   // the direction of the contact plane
   RealT xB = xcg - m_nX * scale;
   RealT yB = ycg - m_nY * scale;
   RealT zB = zcg - m_nZ * scale;

   bool inPlane = false;
   IndexT fId1 = m_pair->m_element_id1;
   IndexT fId2 = m_pair->m_element_id2;

   bool intersect1 = LinePlaneIntersection( xA, yA, zA, xB, yB, zB,
                                            m1.getElementCentroids()[0][fId1], m1.getElementCentroids()[1][fId1], m1.getElementCentroids()[2][fId1],
                                            m1.getElementNormals()[0][fId1], m1.getElementNormals()[1][fId1], m1.getElementNormals()[2][fId1],
                                            xc1, yc1, zc1, inPlane );

   bool intersect2 = LinePlaneIntersection( xA, yA, zA, xB, yB, zB,
                                            m2.getElementCentroids()[0][fId2], m2.getElementCentroids()[1][fId2], m2.getElementCentroids()[2][fId2],
                                            m2.getElementNormals()[0][fId2], m2.getElementNormals()[1][fId2], m2.getElementNormals()[2][fId2],
                                            xc2, yc2, zc2, inPlane );
   TRIBOL_UNUSED_VAR(intersect1); // We don't currently use these bool variabeles
   TRIBOL_UNUSED_VAR(intersect2); // but the above function calls modify some parameters


   // compute normal gap magnitude (x1 - x2 for positive gap in separation 
   // and negative gap in penetration)
   m_gap = (xc1 - xc2) * m_nX + (yc1 - yc2) * m_nY + (zc1 - zc2) * m_nZ;

   // store the two face points corresponding to the contact plane centroid projection/intersection
   m_cXf1 = xc1;
   m_cYf1 = yc1;
   m_cZf1 = zc1;

   m_cXf2 = xc2;
   m_cYf2 = yc2;
   m_cZf2 = zc2;

   return;

} // end ContactPlane3D::centroidGap()

//------------------------------------------------------------------------------
TRIBOL_HOST_DEVICE FaceGeomError ContactPlane3D::computeLocalInterpenOverlap(
  const MeshData::Viewer& m1, const MeshData::Viewer& m2,  
  const Parameters& params, bool& interpen )
{
   // for each face, loop over current configuration segments and 
   // determine the two (there should be at most two, or in the odd 
   // case zero if one plane lies completely on one side of the 
   // contact plane) that intersect the contact plane. These two new 
   // vertices in addition to the face vertices that "penetrate" the 
   // contact plane define the two new polygons whose intersection we 
   // seek.

   interpen = false;

   RealT xInter[4];
   RealT yInter[4];
   RealT zInter[4];
   bool inPlane = false;
   int numV[2];
   
   // set up vertex id arrays to indicate which vertices pass through
   // contact plane
   StackArrayT<const MeshData::Viewer*, 2> mesh({&m1, &m2});
   constexpr int max_nodes_per_elem = 4;
   int interpenVertex1[ max_nodes_per_elem ];
   int interpenVertex2[ max_nodes_per_elem ];

   StackArrayT<IndexT, 2> element_id({getCpElementId1(), getCpElementId2()});

   for (int i=0; i<2; ++i) // loop over two constituent faces
   {
      // initialize output intersection point array 
      xInter[ 2*i   ] = 0.;
      xInter[ 2*i+1 ] = 0.;
      yInter[ 2*i   ] = 0.;
      yInter[ 2*i+1 ] = 0.;
      zInter[ 2*i   ] = 0.;
      zInter[ 2*i+1 ] = 0.;
      
      // declare array to hold vertex id for all vertices that interpenetrate 
      // the contact plane
      int interpenVertex[ max_nodes_per_elem ];

      int k = 0;
      for (int j=0; j<mesh[i]->numberOfNodesPerElement(); ++j) // loop over face segments
      {
         // initialize current entry in the vertex id list
         interpenVertex[j] = -1;

         // determine segment vertex ids
         int ja = j;
         int jb = (j == (mesh[i]->numberOfNodesPerElement()-1)) ? 0 : (j+1);

         const int& fNodeIdA = mesh[i]->getGlobalNodeId(element_id[i], ja);
         const RealT& x1 = mesh[i]->getPosition()[0][fNodeIdA];
         const RealT& y1 = mesh[i]->getPosition()[1][fNodeIdA];
         const RealT& z1 = mesh[i]->getPosition()[2][fNodeIdA];

         const int& fNodeIdB = mesh[i]->getGlobalNodeId(element_id[i], jb);
         const RealT& x2 = mesh[i]->getPosition()[0][fNodeIdB];
         const RealT& y2 = mesh[i]->getPosition()[1][fNodeIdB];
         const RealT& z2 = mesh[i]->getPosition()[2][fNodeIdB]; 

         if (k > 2)
         {
#ifdef TRIBOL_USE_HOST
            SLIC_DEBUG("ContactPlane3D::computeInterpenOverlap(): too many segment-plane intersections; " << 
                       "check for degenerate face " << m_pair->m_element_id1 << "on mesh " << mesh[i]->meshId() << ".");
#endif
            interpen = false;
            return DEGENERATE_OVERLAP;
         }

         // call segment-to-plane intersection routine
         if (k < 2) // we haven't found both intersection points yet
         {
            bool inter = LinePlaneIntersection( x1, y1, z1, x2, y2, z2,
                                                m_cX, m_cY, m_cZ,
                                                m_nX, m_nY, m_nZ,
                                                xInter[2*i+k], yInter[2*i+k], 
                                                zInter[2*i+k], inPlane );

            if (inter) ++k;
         }

         // we now have the two vertices for the ith face that represent segment-plane intersections.
         // Now determine the existing current configuration face vertices that lie 
         // "on the other side" of the contact plane.
         RealT vX = x1 - m_cX;
         RealT vY = y1 - m_cY; 
         RealT vZ = z1 - m_cZ; 

         // project the vector onto the contact plane normal
         RealT proj = vX*m_nX + vY*m_nY + vZ*m_nZ;
       
         // if the projection for face 1 vertices is positive then that vertex crosses 
         // (i.e. interpenetrates) the contact plane. if the projection for face 2 vertices
         // is negative then that vertex crosses the contact plane
         interpenVertex[ja] = (i == 0 && proj > 0) ? ja : -1;
         interpenVertex[ja] = (i == 1 && proj < 0) ? ja : interpenVertex[ja];

      } // end loop over nodes

      // if we haven't found intersection points, the planes are either separated or coplanar.
      // return

      if (k < 2) 
      {
         interpen = false;
         return NO_FACE_GEOM_ERROR;
      }
  
      // count the number of vertices for the clipped portion of the i^th face that 
      // interpenetrates the contact plane.
      numV[i] = k;
      for (int vid=0; vid<mesh[i]->numberOfNodesPerElement(); ++vid)
      {
         if (interpenVertex[vid] == vid) ++numV[i];

         // populate the face specific id array
         if (i == 0)
         {
            interpenVertex1[vid] = interpenVertex[vid];
         }
         else
         {
            interpenVertex2[vid] = interpenVertex[vid];
         }
      }

   } // end loop over faces

   // allocate arrays to store new clipped vertices for the current face
   constexpr int max_nodes_per_overlap = 8;
   RealT cfx1[ max_nodes_per_overlap ]; // cfx = clipped face x-coordinate
   RealT cfy1[ max_nodes_per_overlap ];
   RealT cfz1[ max_nodes_per_overlap ];

   RealT cfx2[ max_nodes_per_overlap ]; // cfx = clipped face x-coordinate
   RealT cfy2[ max_nodes_per_overlap ];
   RealT cfz2[ max_nodes_per_overlap ];

   // populate arrays
   for (int m=0; m<2; ++m) // populate segment-contact-plane intersection vertices
   {
      cfx1[ m ] = xInter[ m ];
      cfy1[ m ] = yInter[ m ];
      cfz1[ m ] = zInter[ m ];

      cfx2[ m ] = xInter[ 2+m ];
      cfy2[ m ] = yInter[ 2+m ];
      cfz2[ m ] = zInter[ 2+m ];
   }

   // populate the face 1 vertices that cross the contact plane
   int k = 2;
   for (int m=0; m<mesh[0]->numberOfNodesPerElement(); ++m) 
   {
      if (interpenVertex1[m] != -1)
      {
         int fNodeId = mesh[0]->getGlobalNodeId(getCpElementId1(), interpenVertex1[m]);
         cfx1[ k ] = mesh[0]->getPosition()[0][ fNodeId ];
         cfy1[ k ] = mesh[0]->getPosition()[1][ fNodeId ];
         cfz1[ k ] = mesh[0]->getPosition()[2][ fNodeId ];
         ++k;
      }
   }

   // populate the face 2 vertices that cross the contact plane
   k = 2;
   for (int m=0; m<mesh[1]->numberOfNodesPerElement(); ++m) 
   {
      if (interpenVertex2[m] != -1)
      {
         int fNodeId = mesh[1]->getGlobalNodeId(getCpElementId2(), interpenVertex2[m]);
         cfx2[ k ] = mesh[1]->getPosition()[0][ fNodeId ];
         cfy2[ k ] = mesh[1]->getPosition()[1][ fNodeId ];
         cfz2[ k ] = mesh[1]->getPosition()[2][ fNodeId ];
         ++k;
      }
   }

   // declare projected coordinate arrays
   RealT cfx1_proj[ max_nodes_per_overlap ];
   RealT cfy1_proj[ max_nodes_per_overlap ];
   RealT cfz1_proj[ max_nodes_per_overlap ];

   RealT cfx2_proj[ max_nodes_per_overlap ];
   RealT cfy2_proj[ max_nodes_per_overlap ];
   RealT cfz2_proj[ max_nodes_per_overlap ];

   // project clipped face coordinates to contact plane
   for (int i=0; i<numV[0]; ++i)
   {
      ProjectPointToPlane( cfx1[i], cfy1[i], cfz1[i],
                           m_nX, m_nY, m_nZ,
                           m_cX, m_cY, m_cZ,
                           cfx1_proj[i], cfy1_proj[i], cfz1_proj[i] );
   }

   for (int i=0; i<numV[1]; ++i)
   {
      ProjectPointToPlane( cfx2[i], cfy2[i], cfz2[i],
                           m_nX, m_nY, m_nZ,
                           m_cX, m_cY, m_cZ,
                           cfx2_proj[i], cfy2_proj[i], cfz2_proj[i] ); 
   }
 
   // declare local coordinate pointers
   RealT cfx1_loc[ max_nodes_per_overlap ];
   RealT cfy1_loc[ max_nodes_per_overlap ];

   RealT cfx2_loc[ max_nodes_per_overlap ];
   RealT cfy2_loc[ max_nodes_per_overlap ];

   // convert global coords to local contact plane coordinates
   GlobalTo2DLocalCoords( cfx1_proj, cfy1_proj, cfz1_proj,
                          m_e1X, m_e1Y, m_e1Z,
                          m_e2X, m_e2Y, m_e2Z,
                          m_cX, m_cY, m_cZ,
                          cfx1_loc, cfy1_loc, numV[0] ); 

   GlobalTo2DLocalCoords( cfx2_proj, cfy2_proj, cfz2_proj,
                          m_e1X, m_e1Y, m_e1Z,
                          m_e2X, m_e2Y, m_e2Z,
                          m_cX, m_cY, m_cZ,
                          cfx2_loc, cfy2_loc, numV[1] );

   // reorder potentially unordered set of vertices
   PolyReorder( cfx1_loc, cfy1_loc, numV[0] );
   PolyReorder( cfx2_loc, cfy2_loc, numV[1] ); 

   // call intersection routine to get intersecting polygon
   RealT pos_tol = params.len_collapse_ratio * 
                  axom::utilities::max( mesh[0]->getFaceRadius()[ getCpElementId1() ], 
                                        mesh[1]->getFaceRadius()[ getCpElementId2() ] );
   RealT len_tol = pos_tol;
   FaceGeomError inter_err = Intersection2DPolygon( cfx1_loc, cfy1_loc, numV[0],
                                                    cfx2_loc, cfy2_loc, numV[1],
                                                    pos_tol, len_tol, m_polyLocX,
                                                    m_polyLocY, m_numPolyVert,
                                                    m_interpenArea, true );

   if (inter_err != NO_FACE_GEOM_ERROR)
   {
      interpen = false;
      return inter_err;
   }

   // store the local intersection polygons on the contact plane object, 
   // primarily for visualization

   m_numInterpenPoly1Vert = numV[0];
   m_numInterpenPoly2Vert = numV[1];

   for (int i=0; i<numV[0]; ++i)
   {
      m_interpenPoly1X[i] = cfx1_loc[i];
      m_interpenPoly1Y[i] = cfy1_loc[i];
   }

   for (int i=0; i<numV[1]; ++i)
   {
      m_interpenPoly2X[i] = cfx2_loc[i];
      m_interpenPoly2Y[i] = cfy2_loc[i];
   }

   interpen = true;
   return NO_FACE_GEOM_ERROR;
 
} // end ContactPlane3D::computeLocalInterpenOverlap()

//-----------------------------------------------------------------------------
// Contact Plane 2D routines
//-----------------------------------------------------------------------------
TRIBOL_HOST_DEVICE ContactPlane2D::ContactPlane2D( InterfacePair* pair,
                                                   RealT lenFrac,
                                                   bool interpenOverlap,
                                                   bool interPlane )
  : ContactPlane( pair, lenFrac, interpenOverlap, interPlane, 2 )
{
   for (int i=0; i<2; ++i)
   {
      m_segX[i] = 0.0;
      m_segY[i] = 0.0;
   }
} // end ContactPlane2D::ContactPlane2D()

//------------------------------------------------------------------------------
TRIBOL_HOST_DEVICE ContactPlane2D::ContactPlane2D()
  : ContactPlane2D( nullptr, 0.0, true, false )
{}

//------------------------------------------------------------------------------
TRIBOL_HOST_DEVICE FaceGeomError CheckEdgePair( ContactPlane2D& cp,
                                                const MeshData::Viewer& mesh1,
                                                const MeshData::Viewer& mesh2,
                                                const Parameters& params,
                                                bool fullOverlap )
{
   // Note: Checks #1-#4 are done in the binning

   // alias variables off the InterfacePair
   IndexT edgeId1 = cp.getCpElementId1();
   IndexT edgeId2 = cp.getCpElementId2();

   // instantiate temporary contact plane to be returned by this routine
   bool interpenOverlap = (!fullOverlap) ? true : false;

   // CHECK #5: check if edge2 vertices have passed through edge1, and 
   // vice-versa. If both vertices have done so for either edge, we trigger 
   // a fullOverlap computation, but we don't know if there is a positive 
   // length of overlap and will have to construct the contact plane 
   // (contact segment) and perform this check. Note, this tolerance is 
   // inclusive up to a separation of a fraction of the edge-radius.
   // This is done for the mortar method per 3D testing.
   RealT separationTol = params.gap_separation_ratio * 
                        axom::utilities::max( mesh1.getFaceRadius()[ edgeId1 ], 
                                              mesh2.getFaceRadius()[ edgeId2 ] );
   bool all = false;
   bool ls = EdgeInterCheck( mesh1, mesh2, edgeId1, edgeId2, separationTol, all );
   if (!ls) 
   {
      cp.m_inContact = false;
      return NO_FACE_GEOM_ERROR;
   }

   // if all the vertices lie on the other side of edge1, then use full 
   // projection
   if (all)
   {
      fullOverlap = true;
      interpenOverlap = false;
      cp.m_interpenOverlap = interpenOverlap;
   }

   // CHECK #6: compute the projected length of overlap on the contact plane.
   // At this point the edges are proximate and likely have a positive 
   // projected length of overlap.

   cp.computeNormal(mesh1, mesh2);
   cp.computePlanePoint(mesh1, mesh2);

   // project each edge's nodes onto the contact segment.
   constexpr int max_nodes_per_elem = 2;
   RealT projX1[max_nodes_per_elem];
   RealT projY1[max_nodes_per_elem];
   RealT projX2[max_nodes_per_elem];
   RealT projY2[max_nodes_per_elem];

   ProjectEdgeNodesToSegment( mesh1, edgeId1, cp.m_nX, cp.m_nY,
                              cp.m_cX, cp.m_cY, &projX1[0], &projY1[0] );
   ProjectEdgeNodesToSegment( mesh2, edgeId2, cp.m_nX, cp.m_nY,
                              cp.m_cX, cp.m_cY, &projX2[0], &projY2[0] );

   // compute the full overlap. Even if we are using the interpenetration 
   // overlap, we have to compute the full overlap in order to properly 
   // locate the contact plane (segment) for the interpenetration calculation
   cp.checkSegOverlap( mesh1, mesh2, params, &projX1[0], &projY1[0], &projX2[0], &projY2[0], 
                       mesh1.numberOfNodesPerElement(), mesh2.numberOfNodesPerElement() );

   // compute the overlap length tolerance
   cp.computeAreaTol( mesh1, mesh2, params ); 

   // check the contact plane length against the minimum length. 
   // In general the interpen length is going to be less than 
   // the full overlap length so we can do this check prior to 
   // any interpenetration overlap calculation
   if (cp.m_area < cp.m_areaMin)
   {
      cp.m_inContact = false;
      return NO_FACE_GEOM_ERROR;
   }

   if (interpenOverlap)
   {
      // properly locate the contact plane (segment)
      cp.planePointAndCentroidGap( mesh1, mesh2, 2. * 
         axom::utilities::max( mesh1.getFaceRadius()[ edgeId1 ], 
                               mesh2.getFaceRadius()[ edgeId2 ] )); 
      bool interpen = false;
      FaceGeomError interpen_err = cp.computeLocalInterpenOverlap(
        mesh1, mesh2, params, interpen );
      if (interpen_err != NO_FACE_GEOM_ERROR)
      {
         cp.m_inContact = false;
         return interpen_err;
      }
      else if (!interpen) 
      {
         cp.m_inContact = false;
         return NO_FACE_GEOM_ERROR;
      }
   }

   // recompute the plane point and centroid gap. For the full overlap 
   // the centroid (i.e. plane point) of the contact plane has been modified 
   // based on the computed segment overlap. This routine will relocate the 
   // contact plane and compute the centroid gap. For the interpenetration 
   // overlap, this ought to only amount to a centroid gap calculation as the 
   // contact plane was properly located wrt the two edges, but the contact 
   // plane point moved (in-contact segment) due to the interpen overlap 
   // segment calc
   cp.planePointAndCentroidGap( mesh1, mesh2, 2. * 
      axom::utilities::max( mesh1.getFaceRadius()[ edgeId1 ], 
                            mesh2.getFaceRadius()[ edgeId2 ] )); 

   // Per 3D mortar testing, allow for separation up to the edge-radius
   cp.m_gapTol = params.gap_separation_ratio * 
                 axom::utilities::max( mesh1.getFaceRadius()[ edgeId1 ], 
                                       mesh2.getFaceRadius()[ edgeId2 ] );
   if (cp.m_gap > cp.m_gapTol)
   {
      cp.m_inContact = false;
      return NO_FACE_GEOM_ERROR;
   }

   // for auto-contact, remove contact candidacy for full-overlap 
   // face-pairs with interpenetration exceeding contact penetration fraction. 
   // Note, this check is solely meant to exclude face-pairs composed of faces 
   // on opposite sides of thin structures/plates
   //
   // Recall that interpen gaps are negative
   if (fullOverlap)
   {
      if (ExceedsMaxAutoInterpen( mesh1, mesh2, edgeId1, edgeId2, 
                                  params, cp.m_gap ))
      {
         cp.m_inContact = false;
         return NO_FACE_GEOM_ERROR;
      }
   }

   // for the full overlap case we need to project the overlap segment
   // onto the updated contact plane
   if (fullOverlap)
   {
      // allocate dummy space for the interpen topology so adding the 
      // contact plane to the contact plane manager doesn't seg fault.
      // Fix this later...
      cp.m_numInterpenPoly1Vert = 2;
      cp.m_numInterpenPoly2Vert = 2;

      for (int i=0; i<2; ++i)
      {
         RealT xproj, yproj;
         ProjectPointToSegment( cp.m_segX[i], cp.m_segY[i], 
                                cp.m_nX, cp.m_nY, 
                                cp.m_cX, cp.m_cY, xproj, yproj );
         cp.m_segX[i] = xproj;
         cp.m_segY[i] = yproj;

         // set the interpen vertices to the full overlap vertices
         cp.m_interpenG1X[i] = 0.0;
         cp.m_interpenG1Y[i] = 0.0;
         cp.m_interpenG2X[i] = 0.0;
         cp.m_interpenG2Y[i] = 0.0;
      }
  
   }

   cp.m_inContact = true;
   return NO_FACE_GEOM_ERROR;

} // end CheckEdgePair()

//------------------------------------------------------------------------------
TRIBOL_HOST_DEVICE void ContactPlane2D::computeNormal( const MeshData::Viewer& m1, 
                                                       const MeshData::Viewer& m2 )
{
   if (m_intermediatePlane)
   {
      // COMMON_PLANE normal calculation:
      // compute the cp normal as the average of the two face normals, and in 
      // the direction such that the dot product between the cp normal and 
      // the normal of face 2 is positive.
      m_nX = 0.5 * (m2.getElementNormals()[0][ m_pair->m_element_id2 ] - m1.getElementNormals()[0][ m_pair->m_element_id1 ]);
      m_nY = 0.5 * (m2.getElementNormals()[1][ m_pair->m_element_id2 ] - m1.getElementNormals()[1][ m_pair->m_element_id1 ]);
      m_nZ = 0.0; // zero out the third component of the normal
   }
   else
   {
      // MORTAR normal calculation. This is the normal of the nonmortar surface
      m_nX = m2.getElementNormals()[0][ m_pair->m_element_id2 ];
      m_nY = m2.getElementNormals()[1][ m_pair->m_element_id2 ];
      m_nZ = 0.;
   }

   // normalize the cp normal
   RealT mag;
   RealT invMag;

   mag = magnitude( m_nX, m_nY );
   invMag = 1.0 / mag;

   m_nX *= invMag;
   m_nY *= invMag;

   return;

} // end ContactPlane2D::computeNormal()

//------------------------------------------------------------------------------
TRIBOL_HOST_DEVICE void ContactPlane2D::computePlanePoint( const MeshData::Viewer& m1,
                                                           const MeshData::Viewer& m2 )
{
   // compute the cp centroid as the average of 
   // the two face's centers. This is the default 
   // method of compute the cp centroid
   m_cX = 0.5 * ( m1.getElementCentroids()[0][m_pair->m_element_id1] + m2.getElementCentroids()[0][m_pair->m_element_id2] );
   m_cY = 0.5 * ( m1.getElementCentroids()[1][m_pair->m_element_id1] + m2.getElementCentroids()[1][m_pair->m_element_id2] );
   m_cZ = 0.0;
   return;

} // end ContactPlane2D::computePlanePoint()

//------------------------------------------------------------------------------
void ContactPlane2D::computeIntegralGap()
{
   // TODO implement this routine
   // This will be contact method dependent
   return;

} // end ContactPlane2D::computeIntegralGap()

//------------------------------------------------------------------------------
TRIBOL_HOST_DEVICE void ContactPlane2D::computeAreaTol( const MeshData::Viewer& m1,
                                                        const MeshData::Viewer& m2,
                                                        const Parameters& params )

{
   if (m_areaFrac < params.overlap_area_frac)
   {
#ifdef TRIBOL_USE_HOST
      SLIC_DEBUG( "ContactPlane2D::computeAreaTol() the overlap area fraction too small or negative; " << 
                  "setting to overlap_area_frac parameter." );
#endif
      m_areaFrac = params.overlap_area_frac;
   }

   m_areaMin = m_areaFrac * 
               axom::utilities::min( m1.getElementAreas()[ m_pair->m_element_id1 ], 
                                     m2.getElementAreas()[ m_pair->m_element_id2 ] );
   return;

} // ContactPlane2D::computeAreaTol()

//------------------------------------------------------------------------------
void ContactPlane2D::centroidGap( const MeshData::Viewer& m1,
                                  const MeshData::Viewer& m2,
                                  RealT scale )
{
   // project the overlap centroid, which is taken to be the point data 
   // (i.e. centroid) of the contact plane, back to each edge using the 
   // line-plane intersection method where each edge is imagined to be 
   // within a plane defined by the edge's centroid and normal
   RealT xc1 = 0.;
   RealT yc1 = 0.;
   RealT zc1 = 0.;
   RealT xc2 = 0.;
   RealT yc2 = 0.;
   RealT zc2 = 0.;

   // find where the overlap centroid (plane point) intersects each face.
   // The following variables store the end vertices of 
   // a fictitious line co-directional with the contact plane normal 
   // passing through each edge

   // set the line segment's first vertex at the contact plane centroid, 
   // scaled in the direction opposite the contact plane normal
   RealT xA = m_cX + m_nX * scale;
   RealT yA = m_cY + m_nY * scale;
   RealT zA = 0.0;

   // use the contact plane normal as the directional vector scale 
   // in the direction of the contact plane
   RealT xB = m_cX - m_nX * scale;
   RealT yB = m_cY - m_nY * scale;
   RealT zB = 0.0;

   bool inPlane = false;
   IndexT fId1 = m_pair->m_element_id1;
   IndexT fId2 = m_pair->m_element_id2;
   bool intersect1 = LinePlaneIntersection( xA, yA, zA, xB, yB, zB,
                                            m1.getElementCentroids()[0][fId1], m1.getElementCentroids()[1][fId1], 0.0,
                                            m1.getElementNormals()[0][fId1], m1.getElementNormals()[1][fId1], 0.0,
                                            xc1, yc1, zc1, inPlane );

   bool intersect2 = LinePlaneIntersection( xA, yA, zA, xB, yB, zB,
                                            m2.getElementCentroids()[0][fId2], m2.getElementCentroids()[1][fId2], 0.0,
                                            m2.getElementNormals()[0][fId2], m2.getElementNormals()[1][fId2], 0.0,
                                            xc2, yc2, zc2, inPlane );
   TRIBOL_UNUSED_VAR(intersect1); // We don't currently use these bool variabeles
   TRIBOL_UNUSED_VAR(intersect2); // but the above function calls modify some parameters

   // compute the normal gap magnitude (x1 - x2 for positive gap in separation 
   // and negative gap in penetration).
   m_gap = (xc1 - xc2) * m_nX + (yc1 - yc2) * m_nY;

   // store the two edge points corresponding to the contact plane centroid 
   // projection/intersection
   m_cXf1 = xc1;
   m_cYf1 = yc1;
   m_cZf1 = 0.0;

   m_cXf2 = xc2;
   m_cYf2 = yc2;
   m_cZf2 = 0.0;

   return;

} // end ContactPlane2D::centroidGap()

//------------------------------------------------------------------------------
TRIBOL_HOST_DEVICE void ContactPlane2D::checkSegOverlap( const MeshData::Viewer& m1,
                                                         const MeshData::Viewer& m2,
                                                         const Parameters& params,
                                                         const RealT* const pX1, const RealT* const pY1, 
                                                         const RealT* const pX2, const RealT* const pY2, 
                                                         const int nV1, const int nV2 )
{
   // TODO: Re-write in a way where the assert isn't needed
#ifdef TRIBOL_USE_CUDA
   assert(nV1 == 2);
   assert(nV2 == 2);
#else
   SLIC_ASSERT( nV1 == 2 );
   SLIC_ASSERT( nV2 == 2 );
#endif

   // get edge ids
   int e1Id = getCpElementId1();
   int e2Id = getCpElementId2();

   //
   // perform the all-in-1 check
   //

   // define the edge 1 non-unit directional vector between vertices 
   // 2 and 1
   RealT lvx1 = pX1[1] - pX1[0];
   RealT lvy1 = pY1[1] - pY1[0];

   // compute vector between each edge 2 vertex and vertex 1 on edge 1.
   // Then dot that vector with the directional vector of edge 1 to see 
   // if they are codirectional. If so, check, that this vector length is 
   // less than edge 1 length indicating that the vertex lies within edge 1
   RealT projTol = params.projection_ratio * 
                  axom::utilities::max( m1.getFaceRadius()[ e1Id ], 
                                        m2.getFaceRadius()[ e2Id ] );
   RealT vLenTol = projTol;
   int inter2 = 0;
   int twoInOneId = -1;
   for (int i=0; i<nV2; ++i)
   {
      RealT vx = pX2[i] - pX1[0];
      RealT vy = pY2[i] - pY1[0]; 

      // compute projection onto edge 1 directional vector
      RealT proj = vx * lvx1 + vy * lvy1;

      // compute length of <vx,vy>; if vLen < some tolerance we have a 
      // coincident node
      RealT vLen = magnitude( vx, vy );

      if (vLen < vLenTol) // coincident vertex
      {
         twoInOneId = i;
         ++inter2;
      }
      else if (proj > projTol && vLen <= m1.getElementAreas()[e1Id]) // interior vertex
      {
         twoInOneId = i;
         ++inter2;
      }
   }

   // if both vertices pass the above criteria than 2 is in 1
   if (inter2 == 2) 
   {
      // set the contact plane (segment) length
      m_area = m2.getElementAreas()[e2Id];

      // set the vertices of the overlap segment
      m_segX[0] = pX2[0];
      m_segY[0] = pY2[0];
  
      m_segX[1] = pX2[1];
      m_segY[1] = pY2[1];

      // relocate the centroid within the currently defined contact 
      // segment
      m_cX = 0.5 * (m_segX[0] + m_segX[1]);
      m_cY = 0.5 * (m_segY[0] + m_segY[1]);
      m_cZ = 0.0;
      return;
   }

   //
   // perform the all-in-2 check
   //

   // define the edge 2 non-unit directional vector between vertices 
   // 2 and 1
   RealT lvx2 = pX2[1] - pX2[0];
   RealT lvy2 = pY2[1] - pY2[0];

   // compute vector between each edge 1 vertex and vertex 1 on edge 2.
   // Then dot that vector with the directional vector of edge 2 to see 
   // if they are codirectional. If so, check, that this vector length is 
   // less than edge 2 length indicating that the vertex is within edge 2
   int inter1 = 0;
   int oneInTwoId = -1;
   for (int i=0; i<nV1; ++i)
   {
      RealT vx = pX1[i] - pX2[0];
      RealT vy = pY1[i] - pY2[0]; 

      // compute projection onto edge 2 directional vector
      RealT proj = vx * lvx2 + vy * lvy2;

      // compute length of <vx,vy>
      RealT vLen = magnitude( vx, vy );

      if (vLen < vLenTol) // coincident vertex
      {
         oneInTwoId = i;
         ++inter1;
      }
      else if (proj > projTol && vLen <= m2.getElementAreas()[e2Id]) // interior vertex
      {
         oneInTwoId = i;
         ++inter1;
      }
   }

   // if both vertices pass the above criteria then 1 is in 2.
   if (inter1 == 2)
   {
      // set the contact plane (segment) length
      m_area = m1.getElementAreas()[e1Id];

      // set the overlap segment vertices on the contact plane object
      m_segX[0] = pX1[0];
      m_segY[0] = pY1[0];
  
      m_segX[1] = pX1[1];
      m_segY[1] = pY1[1];
  
      // relocate the centroid within the currently defined contact 
      // segment
      m_cX = 0.5 * (m_segX[0] + m_segX[1]);
      m_cY = 0.5 * (m_segY[0] + m_segY[1]);
      m_cZ = 0.0;
      return;
   }

   // if inter1 == 0 and inter2 == 0 then there is no overlap
   if (inter1 == 0 && inter2 == 0)
   {
      m_area = 0.0;
      m_cX = m_cY = m_cZ = 0.0;
      return;
   }

   // there is a chance that oneInTowId or twoInOneId is not actually set, 
   // in which case we don't have an overlap. 
   if (oneInTwoId == -1 || twoInOneId == -1)
   {
      m_area = 0.0;
      m_cX = m_cY = m_cZ = 0.0;
      return;
   }

   // if we are here, we have ruled out all-in-1 and all-in-2 overlaps, 
   // and non-overlapping edges, but have the case where edge 1 and 
   // edge 2 overlap some finite distance that is less than either of their 
   // lengths. We have vertex information from the all-in-one checks 
   // indicating which vertices on one edge are within the other edge

   // set the segment vertices
   m_segX[0] = pX1[ oneInTwoId ];
   m_segY[0] = pY1[ oneInTwoId ];
   m_segX[1] = pX2[ twoInOneId ];
   m_segY[1] = pY2[ twoInOneId ];

   // compute vector between "inter"-vertices
   RealT vecX = m_segX[1] - m_segX[0];
   RealT vecY = m_segY[1] - m_segY[0];

   // compute the length of the overlapping segment
   m_area = magnitude( vecX, vecY );

   // compute the overlap centroid
   m_cX = 0.5 * (m_segX[0] + m_segX[1]);
   m_cY = 0.5 * (m_segY[0] + m_segY[1]);
   m_cZ = 0.0;

   return;

} // end ContactPlane2D::checkSegOverlap()

//------------------------------------------------------------------------------
TRIBOL_HOST_DEVICE FaceGeomError ContactPlane2D::computeLocalInterpenOverlap(
      const MeshData::Viewer& m1, const MeshData::Viewer& m2, 
      const Parameters& params, bool& interpen )
{
   //
   // Note: the contact plane has to be properly located prior to calling 
   // this routine. 
   //

   interpen = false;

   // all edge-edge interactions suitable for an interpenetration overlap 
   // calculation are edges that intersect at a single point
   int edgeId1 = getCpElementId1();
   int edgeId2 = getCpElementId2();
   int nodeA1 = m1.getGlobalNodeId( edgeId1, 0 );
   int nodeB1 = m1.getGlobalNodeId( edgeId1, 1 );
   int nodeA2 = m2.getGlobalNodeId( edgeId2, 0 );
   int nodeB2 = m2.getGlobalNodeId( edgeId2, 1 );

   RealT xposA1 = m1.getPosition()[0][ nodeA1 ];
   RealT yposA1 = m1.getPosition()[1][ nodeA1 ];
   RealT xposB1 = m1.getPosition()[0][ nodeB1 ];
   RealT yposB1 = m1.getPosition()[1][ nodeB1 ];

   RealT xposA2 = m2.getPosition()[0][ nodeA2 ];
   RealT yposA2 = m2.getPosition()[1][ nodeA2 ];
   RealT xposB2 = m2.getPosition()[0][ nodeB2 ];
   RealT yposB2 = m2.getPosition()[1][ nodeB2 ];

   RealT xInter, yInter;
   bool duplicatePoint = false;

   // check if the segments intersect
   RealT len_tol = params.len_collapse_ratio * 
                  axom::utilities::max( m1.getFaceRadius()[ edgeId1 ], 
                                        m2.getFaceRadius()[ edgeId2 ] );

   bool edgeIntersect = SegmentIntersection2D( xposA1, yposA1, xposB1, yposB1,
                                               xposA2, yposA2, xposB2, yposB2,
                                               nullptr, xInter, yInter, 
                                               duplicatePoint, len_tol );
   
   // check to make sure the edges are actually intersecting. Note 
   // that an intersection point within the specified tolerance of 
   // an edge vertex is collapsed to that vertex point and duplicatePoint 
   // is marked true, but the SegmentIntersection2D returns false
   if (!edgeIntersect && !duplicatePoint)
   {
      m_interpenArea = 0.0;
      interpen = false;
      return NO_FACE_GEOM_ERROR;
   }

   // check if a duplicate point (i.e. vertex) was registered. 
   // That is, if the intersection point is at an edge vertex, 
   // in which case we don't register the interaction
   if (duplicatePoint)
   {
      m_interpenArea = 0.0;
      interpen = false;
      return NO_FACE_GEOM_ERROR;
   }
   
   // project unique intersection point to the contact plane. 
   // The contact plane should have been properly located prior 
   // to this subroutine, in which case the intersection point lies 
   // on the contact plane (segment). We can still do this projection 
   // to be safe and the routine will handle a point that is already 
   // on the plane
   RealT xInterProj, yInterProj;
   ProjectPointToSegment( xInter, yInter, m_nX, m_nY, 
                          m_cX, m_cY, xInterProj, yInterProj );

   // now isolate which vertex on edge 1 and which vertex on edge 2 lie 
   // on the "wrong" side of the contact plane. 

   // define vectors between an edge vertex and the contact plane centroid;
   int interId1 = -1;
   int interId2 = -1;
   int k = 0;
   for (int i=0; i<m1.numberOfNodesPerElement(); ++i)
   {
      int nodeId1 = m1.getGlobalNodeId( edgeId1, i );
      int nodeId2 = m2.getGlobalNodeId( edgeId2, i );
      RealT lvx1 = m1.getPosition()[0][ nodeId1 ] - m_cX;
      RealT lvy1 = m1.getPosition()[1][ nodeId1 ] - m_cY;
      RealT lvx2 = m2.getPosition()[0][ nodeId2 ] - m_cX;
      RealT lvy2 = m2.getPosition()[1][ nodeId2 ] - m_cY;

      // dot each vector with the contact plane normal
      RealT proj1 = lvx1 * m_nX + lvy1 * m_nY;
      RealT proj2 = lvx2 * m_nX + lvy2 * m_nY;

      // check the projection to detect interpenetration and 
      // mark the node id if true
      if (proj1 > 0.0) 
      {
         interId1 = i; 
         ++k;
      }
      if (proj2 < 0.0) 
      {    
         interId2 = i; 
         ++k;
      }
   }

   // Debug check the number of interpenetrating vertices
   if (k > 2)
   {
#ifdef TRIBOL_USE_HOST
      SLIC_DEBUG("ContactPlane2D::computeLocalInterpenOverlap() more than 2 interpenetrating vertices detected; " << 
                 "check for degenerate geometry for edges (" << edgeId1 << ", " << edgeId2 << ") on meshes (" << 
                 m1.meshId() << ", " << m2.meshId() << ").");
#endif
      interpen = false;
      return DEGENERATE_OVERLAP;
   }

   // now that we have marked the interpenetrating vertex of each edge, 
   // compute the distance between the interpenetrating vertex and the 
   // edge intersection point
   int nodeInter1 = m1.getGlobalNodeId( edgeId1, interId1 );
   int nodeInter2 = m2.getGlobalNodeId( edgeId2, interId2 ); 

   RealT vix1 = m1.getPosition()[0][ nodeInter1 ] - xInterProj;
   RealT viy1 = m1.getPosition()[1][ nodeInter1 ] - yInterProj;
   RealT vix2 = m2.getPosition()[0][ nodeInter2 ] - xInterProj;
   RealT viy2 = m2.getPosition()[1][ nodeInter2 ] - yInterProj;

   // determine magnitude of each vector
   RealT mag1 = magnitude( vix1, viy1 );
   RealT mag2 = magnitude( vix2, viy2 );

   // the interpenetration overlap length is the minimum of the above 
   // vectors
   m_interpenArea = (mag1 <= mag2) ? mag1 : mag2;

   if (m_interpenArea > m_areaMin) 
   {
      // determine the edge vertex that forms the overlap segment along 
      // with the intersection point previously computed
      RealT vx1 = (mag1 <= mag2) ? m1.getPosition()[0][ nodeInter1 ] 
                                : m2.getPosition()[0][ nodeInter2 ];

      RealT vy1 = (mag1 <= mag2) ? m1.getPosition()[1][ nodeInter1 ]
                                : m2.getPosition()[1][ nodeInter2 ];
     
      RealT vx2 = xInterProj;
      RealT vy2 = yInterProj;

      // allocate space to store the interpen vertices for visualization
      // (stored on contact plane base class)
      m_numInterpenPoly1Vert = 2;
      m_numInterpenPoly2Vert = 2;

      m_interpenG1X[0] = vix1;
      m_interpenG1Y[0] = viy1;
      m_interpenG1X[1] = xInter;
      m_interpenG1Y[1] = yInter;
   
      m_interpenG2X[0] = vix2;
      m_interpenG2Y[0] = viy2;
      m_interpenG2X[1] = xInter;
      m_interpenG2Y[1] = yInter;

      // project these points to the contact plane
      ProjectPointToSegment(vx1, vy1, m_nX, m_nY, m_cX, m_cY, 
                            m_segX[0], m_segY[0]);
                             
      ProjectPointToSegment(vx2, vy2, m_nX, m_nY, m_cX, m_cY, 
                            m_segX[1], m_segY[1]);

      // compute the new contact plane overlap centroid (segment point)
      m_cX = 0.5 * (m_segX[0] + m_segX[1]);
      m_cY = 0.5 * (m_segY[0] + m_segY[1]);

      interpen = true;
      return NO_FACE_GEOM_ERROR;
   }

   interpen = false;
   return NO_FACE_GEOM_ERROR;

} // end ContactPlane2D::computeLocalInterpenOverlap()

//------------------------------------------------------------------------------

} // end of namespace<|MERGE_RESOLUTION|>--- conflicted
+++ resolved
@@ -324,12 +324,7 @@
                                                 const Parameters& params,
                                                 const RealT gap )
 {
-<<<<<<< HEAD
-   if (params.auto_interpen_check)
-=======
-   parameters_t& params = parameters_t::getInstance();
    if (params.auto_contact_check)
->>>>>>> 82f8a523
    {
       RealT max_interpen = -1. * params.auto_contact_pen_frac * 
                       axom::utilities::min( mesh1.getElementData().m_thickness[ faceId1 ],

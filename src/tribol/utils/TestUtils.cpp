--- conflicted
+++ resolved
@@ -1000,15 +1000,7 @@
                  this->faceConn1, this->cellType, x, y, z, MemorySpace::Host );
    registerMesh( this->nonmortarMeshId, this->numNonmortarFaces, 
                  this->numTotalNodes,
-<<<<<<< HEAD
                  this->faceConn2, this->cellType, x, y, z, MemorySpace::Host );
-=======
-                 this->faceConn2, this->cellType, x, y, z );
-
-   enableTimestepVote(params.enable_timestep_vote);
-   setTimestepPenFrac(params.timestep_pen_frac);
-   setTimestepScale(params.timestep_scale);
->>>>>>> f55e7409
 
    // register nodal forces. Note, I was getting a seg fault when 
    // registering the same pointer to a single set of force arrays 
@@ -1172,6 +1164,8 @@
                            ExecutionMode::Sequential );
 
    enableTimestepVote( csIndex, params.enable_timestep_vote );
+   setTimestepPenFrac( csIndex, params.timestep_pen_frac );
+   setTimestepScale( csIndex, params.timestep_scale );
 
    // if enforcement is penalty, register penalty parameters
    if (enforcement == PENALTY)

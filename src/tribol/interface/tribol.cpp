// Copyright (c) 2017-2023, Lawrence Livermore National Security, LLC and
// other Tribol Project Developers. See the top-level LICENSE file for details.
//
// SPDX-License-Identifier: (MIT)

#include "tribol.hpp"

// Tribol includes
#include "tribol/common/logger.hpp"
#include "tribol/common/Parameters.hpp"
#include "tribol/types.hpp"

#include "tribol/mesh/CouplingScheme.hpp"
#include "tribol/mesh/CouplingSchemeManager.hpp"
#include "tribol/mesh/MethodCouplingData.hpp"
#include "tribol/mesh/MeshManager.hpp"
#include "tribol/mesh/MfemData.hpp"
#include "tribol/mesh/InterfacePairs.hpp"

#include "tribol/geom/ContactPlane.hpp"
#include "tribol/geom/ContactPlaneManager.hpp"
#include "tribol/geom/GeomUtilities.hpp"

#include "tribol/physics/Physics.hpp"

#include "tribol/search/InterfacePairFinder.hpp"

#include "tribol/utils/Math.hpp"

// Axom includes
#include "axom/core.hpp"
#include "axom/slic.hpp"

// C/C++ includes
#include <string>
#include <unordered_map>
#include <fstream>

//------------------------------------------------------------------------------
// Interface Implementation
//------------------------------------------------------------------------------
namespace tribol
{

namespace internal
{

/*!
 * \brief Sets various default parameters
 */
void set_defaults()
{
   parameters_t & parameters = parameters_t::getInstance();

   //////////////////////////////
   // visualization parameters //
   //////////////////////////////
   parameters.vis_cycle_incr               = 100;    // default contact output every 100 cycles
   parameters.vis_type                     = VIS_OVERLAPS;
   parameters.output_directory             = "";

   ///////////////////////////////////////
   // computational geometry parameters //
   ///////////////////////////////////////
   parameters.overlap_area_frac            = 1.E-8;  // note: API supports setting this
   parameters.gap_tol_ratio                = 1.e-12; // numerically "zero". Note: API doesn't support setting this
   parameters.gap_separation_ratio         = 0.75;   // applied to the face-radius for geometry filtering. API doesn't support setting this
   parameters.gap_tied_tol                 = 0.1;    // tolerance for how much separation can occur before opposing faces are let go
   parameters.len_collapse_ratio           = 1.E-8;
   parameters.projection_ratio             = 1.E-10;
   parameters.contact_pen_frac             = 3.e-1;  // allows for up to 30% penetration used in timestep vote calculation

}

} /* end namepsace internal */

//------------------------------------------------------------------------------
void initialize( integer dimension, CommType comm )
{
   // sanity checks
   SLIC_ASSERT( (dimension==2) || (dimension==3) );
   SLIC_ASSERT( comm != TRIBOL_COMM_NULL );

   parameters_t & parameters = parameters_t::getInstance();
   parameters.dimension    = dimension;
   parameters.problem_comm = comm;

   internal::set_defaults( );
}

//------------------------------------------------------------------------------
void setPenaltyOptions( int couplingSchemeIndex, PenaltyConstraintType pen_enfrc_option,
                        KinematicPenaltyCalculation kinematic_calc,
                        RatePenaltyCalculation rate_calc )
{
   CouplingSchemeManager& csManager = CouplingSchemeManager::getInstance();

   // check to see if coupling scheme exists
   SLIC_ERROR_IF( !csManager.hasCoupling( couplingSchemeIndex ), 
                  "tribol::setPenaltyOptions(): call tribol::registerCouplingScheme() " <<
                  "prior to calling this routine." );

   // get access to coupling scheme
   CouplingScheme* couplingScheme  = csManager.getCoupling(couplingSchemeIndex);

   // get access to struct on coupling scheme holding penalty options
   EnforcementOptions& enforcement_options = couplingScheme->getEnforcementOptions();
   PenaltyEnforcementOptions& penalty_options = enforcement_options.penalty_options;

   // check that penalty enforcement option is valid
   if ( !in_range(pen_enfrc_option, NUM_PENALTY_OPTIONS) )
   {
      SLIC_WARNING( "tribol::setPenaltyOptions(): penalty enforcement option not available." );
   }
   else
   {
      penalty_options.constraint_type = pen_enfrc_option;
      penalty_options.constraint_type_set = true;
   }

   // check that kinematic penalty calculation is valid
   if ( !in_range(kinematic_calc, NUM_KINEMATIC_PENALTY_CALCULATION) )
   {
      SLIC_WARNING( "tribol::setPenaltyOptions(): kinematic penalty calculation not available." ); 
   }
   else
   {
      penalty_options.kinematic_calculation = kinematic_calc;
      penalty_options.kinematic_calc_set = true;
   }

   // check that the rate penalty calculation is valid
   if ( !in_range(rate_calc, NUM_RATE_PENALTY_CALCULATION) )
   {
      SLIC_WARNING( "tribol::setPenaltyOptions(): rate penalty calculation not available." );
   }
   else
   {
      penalty_options.rate_calculation = rate_calc;
      penalty_options.rate_calc_set = true;
   }

} // end setPenaltyOptions()

//------------------------------------------------------------------------------
void setKinematicConstantPenalty( int meshId, double k )
{
   MeshManager & meshManager = MeshManager::getInstance();

   SLIC_ERROR_IF(!meshManager.hasMesh(meshId), 
                 "tribol::setKinematicConstantPenalty(): " << 
                 "no mesh with id, " << meshId << "exists.");

   registerRealElementField( meshId, KINEMATIC_CONSTANT_STIFFNESS, &k ); 

} // end setKinematicConstantPenalty()

//------------------------------------------------------------------------------
void setKinematicElementPenalty( int meshId, 
                                 const double *material_modulus,
                                 const double *element_thickness )
{
   MeshManager & meshManager = MeshManager::getInstance();

   SLIC_ERROR_IF(!meshManager.hasMesh(meshId), 
                 "tribol::setKinematicElementPenalty(): " << 
                 "no mesh with id, " << meshId << "exists.");

   SLIC_ERROR_IF(material_modulus == nullptr || element_thickness == nullptr, 
                 "tribol::setKinematicElementPenalty() contains nullptrs for " << 
                 "element_stiffness options.");

   registerRealElementField( meshId, BULK_MODULUS, material_modulus ); 
   registerRealElementField( meshId, ELEMENT_THICKNESS, element_thickness ); 

} // end setKinematicElementPenalty()

//------------------------------------------------------------------------------
void setRateConstantPenalty( int meshId, double r_k )
{
   MeshManager & meshManager = MeshManager::getInstance();

   SLIC_ERROR_IF(!meshManager.hasMesh(meshId), "tribol::setRateConstantPenalty(): " << 
                 "no mesh with id, " << meshId << "exists.");

   registerRealElementField( meshId, RATE_CONSTANT_STIFFNESS, &r_k );

} // end setRateConstantPenalty()

//------------------------------------------------------------------------------
void setRatePercentPenalty( int meshId, double r_p )
{
   MeshManager & meshManager = MeshManager::getInstance();

   SLIC_ERROR_IF(!meshManager.hasMesh(meshId), "tribol::setRatePercentPenalty(): " << 
                 "no mesh with id, " << meshId << "exists.");

   registerRealElementField( meshId, RATE_PERCENT_STIFFNESS, &r_p );

} // end setRatePercentPenalty()

//------------------------------------------------------------------------------
void setContactPenFrac( double frac )
{
   parameters_t & parameters = parameters_t::getInstance();
   if (frac <= 0.)
   {
      // Don't set the contact_pen_frac. This will use default of 30%
      return;
   }

   parameters.contact_pen_frac = frac;

} // end setContactPenFrac()

//------------------------------------------------------------------------------
void setContactAreaFrac( double frac )
{
   parameters_t & parameters = parameters_t::getInstance();
   parameters.overlap_area_frac = frac;
}

//------------------------------------------------------------------------------
void setPenaltyScale( int meshId, double scale )
{
   MeshManager & meshManager = MeshManager::getInstance();

   SLIC_ERROR_IF(!meshManager.hasMesh(meshId), 
                 "tribol::setPenaltyScale(): " << 
                 "no mesh with id, " << meshId << "exists.");

   MeshData & mesh = meshManager.GetMeshInstance( meshId );
   if (scale > 1.e-6)
   {
      mesh.m_elemData.m_penalty_scale = scale;
   }
   else
   {
      // still set small penalty to allow for zeroing out kinematic penalty 
      // enforcement allowing for rate only enforcement
      mesh.m_elemData.m_penalty_scale = scale;
      SLIC_WARNING("tribol::setPenaltyScale(): input scale factor is " << 
                   "close to zero or negative; kinematic contact may " << 
                   "not be properly enforced.");
   }

} // end setPenaltyScale()

//------------------------------------------------------------------------------
void setLagrangeMultiplierOptions( int couplingSchemeIndex, ImplicitEvalMode evalMode, 
                                   SparseMode sparseMode )
{
   // get access to coupling scheme
   CouplingSchemeManager& csManager = CouplingSchemeManager::getInstance();

   SLIC_ERROR_IF( !csManager.hasCoupling( couplingSchemeIndex ), 
                  "tribol::setLagrangeMultiplierOptions(): call tribol::registerCouplingScheme() " <<
                  "prior to calling this routine." );

   CouplingScheme* couplingScheme  = csManager.getCoupling(couplingSchemeIndex);

   // get access to struct on coupling scheme holding penalty options
   EnforcementOptions& enforcement_options = couplingScheme->getEnforcementOptions();
   LagrangeMultiplierImplicitOptions& lm_options = enforcement_options.lm_implicit_options;

   lm_options.eval_mode = evalMode;
   lm_options.sparse_mode = sparseMode;
   if (couplingScheme->hasMfemData())
   {
      // MFEM_ELEMENT_DENSE is required to use the MFEM interface
      lm_options.sparse_mode = SparseMode::MFEM_ELEMENT_DENSE;
      if (
         !couplingScheme->hasMfemJacobianData() && (
            lm_options.eval_mode == ImplicitEvalMode::MORTAR_JACOBIAN ||
            lm_options.eval_mode == ImplicitEvalMode::MORTAR_RESIDUAL_JACOBIAN
         )
      )
      {
         couplingScheme->setMatrixXfer(std::make_unique<MfemJacobianData>(
            *couplingScheme->getMfemMeshData(),
            *couplingScheme->getMfemSubmeshData()
         ));
      }
   }
   lm_options.enforcement_option_set = true;

} // end setLagrangeMultiplierOptions()

//------------------------------------------------------------------------------
void setPlotCycleIncrement( double incr )
{
   parameters_t & parameters = parameters_t::getInstance();
   parameters.vis_cycle_incr = incr;
}

//------------------------------------------------------------------------------
void setPlotOptions( enum VisType v_type )
{
   parameters_t & parameters = parameters_t::getInstance();
   parameters.vis_type = v_type;
}

//------------------------------------------------------------------------------
void setOutputDirectory( const std::string& dir)
{
   // Create path if it doesn't already exist
   if(! axom::utilities::filesystem::pathExists(dir) )
   {
     SLIC_INFO("Creating output path '" << dir << "'");
     axom::utilities::filesystem::makeDirsForPath(dir);
   }

   parameters_t & parameters = parameters_t::getInstance();
   parameters.output_directory = dir;
}

//------------------------------------------------------------------------------
void registerMesh( integer meshId,
                   integer numCells,
                   integer lengthNodalData,
                   const IndexType* connectivity,
                   integer elementType,
                   const real* x,
                   const real* y,
                   const real* z )
{
   MeshManager & meshManager = MeshManager::getInstance();
   MeshData & mesh = meshManager.CreateMesh( meshId );

   // check supported element types
   if (static_cast< InterfaceElementType >(elementType) != LINEAR_EDGE && 
       static_cast< InterfaceElementType >(elementType) != LINEAR_TRIANGLE &&
       static_cast< InterfaceElementType >(elementType) != LINEAR_QUAD)
   {
      SLIC_WARNING("Mesh topology not supported for mesh id, " << meshId << ".");
      mesh.m_isValid = false;
   }

   const int dim = (z == nullptr) ? 2 : 3;

   // check for null pointers for non-null meshes
   if (numCells > 0)
   {
      if (x == nullptr || y == nullptr)
      {
         SLIC_WARNING("Pointer to x or y-component mesh coordinate arrays are null pointers " <<
                      " for mesh id, " << meshId << ".");
         mesh.m_isValid = false;
      }

      if (dim == 3)
      {
         if (z == nullptr)
         {
            SLIC_WARNING("Pointer to z-component mesh coordinates is null for " << 
                         "mesh id, " << meshId << ".");
            mesh.m_isValid = false;
         }
      }
   }

   // Setup mesh data; input argument pointers are allowed to be null 
   // since Tribol supports null meshes. This is not uncommon in parallel 
   // contact simulations
   mesh.m_meshId = meshId;
   mesh.m_positionX = x;
   mesh.m_positionY = y;
   mesh.m_positionZ = z;
   mesh.m_connectivity = connectivity;
   mesh.m_elementType = static_cast< InterfaceElementType >( elementType );
   mesh.m_lengthNodalData = lengthNodalData;
   mesh.m_numCells = numCells;
  
   // set the number of cells on the mesh element data struct
   mesh.m_elemData.m_numCells = numCells;

   // set the number of nodes on the mesh nodal data struct
   mesh.m_nodalFields.m_numNodes = lengthNodalData;

   // set the number of nodes per cell on the mesh.
   switch (mesh.m_elementType)
   {
      case tribol::LINEAR_EDGE:
      {
         mesh.m_numNodesPerCell = 2;
         break;
      }
      case tribol::LINEAR_TRIANGLE:
      {
         mesh.m_numNodesPerCell = 3;
         break;
      } 
      case tribol::LINEAR_QUAD:
      { 
         mesh.m_numNodesPerCell = 4;
         break;
      }
      default:
         SLIC_WARNING("Element type not supported.");
   } // end switch over element type

   // compute the number of unique surface nodes from the connectivity
   // Note: this routine assigns mesh.m_numSurfaceNodes and allocates
   // space for m_sortedSurfaceNodeIds containing list of unique sorted
   // connectivity node ids in ascending order
   if (mesh.m_numCells > 0)
   {
      mesh.sortSurfaceNodeIds();
   }

   // allocate outward unit face normal arrays and centroid arrays and cell area array
   mesh.m_dim = dim;

   if (mesh.m_numCells > 0)
   {
      mesh.allocateArrays(dim);
      initRealArray( mesh.m_nX,   mesh.m_numCells, 0. );
      initRealArray( mesh.m_nY,   mesh.m_numCells, 0. );
      initRealArray( mesh.m_cX,   mesh.m_numCells, 0. );
      initRealArray( mesh.m_cY,   mesh.m_numCells, 0. );
      initRealArray( mesh.m_area, mesh.m_numCells, 0. );
   }

   if (dim == 3 && mesh.m_numCells > 0)
   {
      initRealArray( mesh.m_nZ, mesh.m_numCells, 0. );
      initRealArray( mesh.m_cZ, mesh.m_numCells, 0. );
   }

   // compute the face data
   mesh.computeFaceData( dim );

} // end of registerMesh()

//------------------------------------------------------------------------------
void registerMfemMesh( integer cs_id,
                      integer mesh_id_1,
                      integer mesh_id_2,
                      mfem::ParMesh& mesh,
                      const mfem::ParGridFunction& current_coords,
                      const std::set<integer>& attributes_1,
                      const std::set<integer>& attributes_2,
                      integer contact_mode,
                      integer contact_case,
                      integer contact_method,
                      integer contact_model,
                      integer enforcement_method,
                      integer binning_method)
{
   std::unique_ptr<mfem::FiniteElementCollection> dual_fec = nullptr;
   integer dual_vdim = 0;
   auto mfem_data = std::make_unique<MfemMeshData>(
      mesh_id_1,
      mesh_id_2,
      mesh,
      current_coords,
      attributes_1,
      attributes_2
   );
   // register empty meshes so the coupling scheme is valid
   registerMesh(
      mesh_id_1, 0, 0, nullptr, mfem_data->GetElemType(), nullptr, nullptr);
   registerMesh(
      mesh_id_2, 0, 0, nullptr, mfem_data->GetElemType(), nullptr, nullptr);
   registerCouplingScheme(
      cs_id,
      mesh_id_1,
      mesh_id_2,
      contact_mode,
      contact_case,
      contact_method,
      contact_model,
      enforcement_method,
      binning_method
   );
   auto coupling_scheme = CouplingSchemeManager::getInstance().getCoupling(cs_id);
   if (enforcement_method == LAGRANGE_MULTIPLIER)
   {
      dual_fec = std::make_unique<mfem::H1_FECollection>(
         current_coords.FESpace()->FEColl()->GetOrder(),
         mesh.SpaceDimension()
      );
      if (contact_model == FRICTIONLESS)
      {
         dual_vdim = 1;
      }
      else if (contact_model == TIED || contact_model == COULOMB)
      {
         dual_vdim = mesh.SpaceDimension();
      }
      else
      {
         SLIC_ERROR_ROOT("Unsupported contact model. "
           "Only FRICTIONLESS, TIED, and COULOMB supported.");
      }
      coupling_scheme->setMfemSubmeshData(
         std::make_unique<MfemSubmeshData>(
            mfem_data->GetSubmesh(),
            mfem_data->GetLORMesh(),
            std::move(dual_fec),
            dual_vdim
         )
      );
      auto lm_options = coupling_scheme->getEnforcementOptions().lm_implicit_options;
      if (
         lm_options.enforcement_option_set && 
         (
            lm_options.eval_mode == ImplicitEvalMode::MORTAR_JACOBIAN ||
            lm_options.eval_mode == ImplicitEvalMode::MORTAR_RESIDUAL_JACOBIAN
         )
      )
      {
         coupling_scheme->setMatrixXfer(std::make_unique<MfemJacobianData>(
            *mfem_data,
            *coupling_scheme->getMfemSubmeshData()
         ));
      }
   }
   coupling_scheme->setMfemMeshData(std::move(mfem_data));

} // end of registerParMesh()

//------------------------------------------------------------------------------
void setMfemLowOrderRefinedFactor( integer cs_id,
                                   integer lor_factor)
{
   auto coupling_scheme = CouplingSchemeManager::getInstance().getCoupling(cs_id);
   SLIC_ERROR_ROOT_IF(
      !coupling_scheme->hasMfemData(),
      "Coupling scheme does not contain MFEM data. "
      "Was the coupling scheme created with registerParMesh()?"
   );
   coupling_scheme->getMfemMeshData()->SetLORFactor(lor_factor);
}

//------------------------------------------------------------------------------
void registerNodalDisplacements( integer meshId,
                                 const real* dx,
                                 const real* dy,
                                 const real* dz )
{
   MeshManager & meshManager = MeshManager::getInstance();

   SLIC_ERROR_IF(!meshManager.hasMesh(meshId), "tribol::registerNodalDisplacements(): " << 
                 "no mesh with id, " << meshId << "exists.");

   MeshData & mesh = meshManager.GetMeshInstance( meshId );
   mesh.m_nodalFields.m_is_nodal_displacement_set = true;

   if (dx == nullptr || dy == nullptr)
   {
      mesh.m_nodalFields.m_is_nodal_displacement_set = false;
   }

   if (mesh.m_dim == 3)
   {
      if (dz == nullptr)
      {
         mesh.m_nodalFields.m_is_nodal_displacement_set = false;
      }
   }

   mesh.m_dispX = dx;
   mesh.m_dispY = dy;
   mesh.m_dispZ = dz;

} // end registerNodalDisplacements()

//------------------------------------------------------------------------------
void registerNodalVelocities( integer meshId,
                              const real* vx,
                              const real* vy,
                              const real* vz )
{
   MeshManager & meshManager = MeshManager::getInstance();

   SLIC_ERROR_IF(!meshManager.hasMesh(meshId), "tribol::registerNodalVelocities(): " << 
                 "no mesh with id, " << meshId << "exists.");

   MeshData & mesh = meshManager.GetMeshInstance( meshId );
   mesh.m_nodalFields.m_is_velocity_set = true;

   if (vx == nullptr || vy == nullptr)
   {
      mesh.m_nodalFields.m_is_velocity_set = false;
   }
   
   if (mesh.m_dim == 3)
   {
      if (vz == nullptr)
      {
         mesh.m_nodalFields.m_is_velocity_set = false;
      }
   }   

   mesh.m_velX = vx;
   mesh.m_velY = vy;
   mesh.m_velZ = vz;

} // end registerNodalVelocities()

//------------------------------------------------------------------------------
void registerMfemVelocity( integer cs_id, const mfem::ParGridFunction &v )
{
   auto coupling_scheme = CouplingSchemeManager::getInstance().getCoupling(cs_id);
   SLIC_ERROR_ROOT_IF(
      !coupling_scheme->hasMfemData(), 
      "Coupling scheme does not contain MFEM data. "
      "Was the coupling scheme created with registerParMesh()?"
   );
   coupling_scheme->getMfemMeshData()->SetParentVelocity(v);
}

//------------------------------------------------------------------------------
void registerNodalResponse( integer meshId,
                            real* rx,
                            real* ry,
                            real* rz )
{
   MeshManager & meshManager = MeshManager::getInstance();

   SLIC_ERROR_IF(!meshManager.hasMesh(meshId), "tribol::registerNodalResponse(): " << 
                 "no mesh with id, " << meshId << "exists.");

   MeshData & mesh = meshManager.GetMeshInstance( meshId );
   mesh.m_nodalFields.m_is_nodal_response_set = true;
   if (rx == nullptr || ry == nullptr)
   {
      mesh.m_nodalFields.m_is_nodal_response_set = false;
   }

   if (mesh.m_dim == 3)
   {
      if (rz == nullptr)
      {
         mesh.m_nodalFields.m_is_nodal_response_set = false;
      }
   }   

   mesh.m_forceX = rx;
   mesh.m_forceY = ry;
   mesh.m_forceZ = rz;

} // end registerNodalResponse()

//------------------------------------------------------------------------------
mfem::ParGridFunction getMfemResponse( integer cs_id )
{
   auto coupling_scheme = CouplingSchemeManager::getInstance().getCoupling(cs_id);
   SLIC_ERROR_ROOT_IF(
      !coupling_scheme->hasMfemData(), 
      "Coupling scheme does not contain MFEM data. "
      "Was the coupling scheme created with registerParMesh()?"
   );
   return coupling_scheme->getMfemMeshData()->GetParentResponse();
}

//------------------------------------------------------------------------------
int getMfemSparseMatrix( mfem::SparseMatrix ** sMat, int csId )
{

   if (*sMat != nullptr)
   {
      SLIC_WARNING("tribol::getMfemSparseMatrix(): sparse matrix pointer not null; " <<
                   "nullifying now.");
      *sMat = nullptr;
   }

   CouplingSchemeManager& csManager = CouplingSchemeManager::getInstance();

   SLIC_ERROR_IF(!csManager.hasCoupling(csId), "tribol::getMfemSparseMatrix(): " << 
                 "invalid CouplingScheme id.");

   CouplingScheme* couplingScheme  = csManager.getCoupling( csId );

   switch (couplingScheme->getContactMethod())
   {
      case MORTAR_WEIGHTS:
      case ALIGNED_MORTAR:
      case SINGLE_MORTAR:
      {
         *sMat = static_cast<MortarData*>( couplingScheme->getMethodData() )->getMfemSparseMatrix();
         return 0;
      }
      default:
      {
         SLIC_WARNING("tribol::getMfemSparseMatrix(): interface method does not return matrix data.");
         return 1;
      }
   }
} // end getMfemSparseMatrix()

//------------------------------------------------------------------------------
int getCSRMatrix( int** I, int** J, real** vals, int csId,
                  int* n_offsets, int* n_nonzero )
{
   // check to make sure input pointers are null
   if ( *I != nullptr || *J != nullptr || *vals != nullptr )
   {
      SLIC_WARNING("tribol::getCSRMatrix: input pointers not null, nullifying now.");
      *I = nullptr;
      *J = nullptr;
      *vals = nullptr;
   }

   CouplingSchemeManager& csManager = CouplingSchemeManager::getInstance();

   SLIC_ERROR_IF(!csManager.hasCoupling(csId), "tribol::getCSRMatrix(): invalid " << 
                 "CouplingScheme id.");

   CouplingScheme* couplingScheme  = csManager.getCoupling( csId );

   switch (couplingScheme->getContactMethod())
   {
      case ALIGNED_MORTAR:
      {
         SLIC_WARNING("tribol::getCSRMatrix(): CSR format not currently implemented with " <<
                      "ALIGNED_MORTAR. Use MFEM sparse matrix registration.");
         return 1;
      }
      case MORTAR_WEIGHTS:
      {
         static_cast<MortarData*>( couplingScheme->getMethodData() )->getCSRArrays( I, J, vals, n_offsets, n_nonzero );
         return 0;
      }
      case SINGLE_MORTAR:
      {
         SLIC_WARNING("tribol::getCSRMatrix(): CSR format not currently implemented with "
                      "SINGLE_MORTAR. Use MFEM sparse matrix registration.");
         return 1;
      }
      default:
      {
         SLIC_WARNING("tribol::registerCSRMatrix(): method does not return matrix data; " <<
                       "invalid call.");
         return 1;
      }
   }
} // end getCSRMatrix()

//------------------------------------------------------------------------------
int getElementBlockJacobians( integer csId, 
                              BlockSpace row_block, 
                              BlockSpace col_block,
                              const axom::Array<integer>* row_elem_idx,
                              const axom::Array<integer>* col_elem_idx,
                              const axom::Array<mfem::DenseMatrix>* jacobians )
{
   SparseMode sparse_mode = CouplingSchemeManager::getInstance().
      getCoupling(csId)->getEnforcementOptions().lm_implicit_options.sparse_mode;
   if (sparse_mode != SparseMode::MFEM_ELEMENT_DENSE)
   {
      SLIC_WARNING("Jacobian is assembled and can be accessed by " 
         "getMfemSparseMatrix() or getCSRMatrix(). For (unassembled) element "
         "Jacobian contributions, call setLagrangeMultiplierOptions() with "
         "SparseMode::MFEM_ELEMENT_DENSE before calling update().");
      return 1;
   }
   MethodData* method_data = 
      CouplingSchemeManager::getInstance().getCoupling( csId )->getMethodData();
   row_elem_idx = &method_data->getBlockJElementIds()[static_cast<int>(row_block)];
   col_elem_idx = &method_data->getBlockJElementIds()[static_cast<int>(col_block)];
   jacobians = &method_data->getBlockJ()(
      static_cast<int>(row_block),
      static_cast<int>(col_block)
   );
   return 0;
}

//------------------------------------------------------------------------------
std::unique_ptr<mfem::BlockOperator> getMfemBlockJacobian( integer csId )
{
   CouplingScheme* coupling_scheme = CouplingSchemeManager::getInstance().
      getCoupling(csId);
   SparseMode sparse_mode = coupling_scheme
      ->getEnforcementOptions().lm_implicit_options.sparse_mode;
   if (sparse_mode != SparseMode::MFEM_ELEMENT_DENSE)
   {
      SLIC_ERROR_ROOT("Jacobian is assembled and can be accessed by " 
         "getMfemSparseMatrix() or getCSRMatrix(). For (unassembled) element "
         "Jacobian contributions, call setLagrangeMultiplierOptions() with "
         "SparseMode::MFEM_ELEMENT_DENSE before calling update().");
   }
   SLIC_ERROR_ROOT_IF(
      !coupling_scheme->hasMfemData(), 
      "No MFEM data exists. The coupling scheme "
      "must be registered using registerParMesh() to use this method."
   );
   return coupling_scheme->getMfemJacobianData()->GetMfemBlockJacobian(
      *coupling_scheme->getMethodData()
   );
}

//------------------------------------------------------------------------------
void registerMortarGaps( integer meshId,
                         real * nodal_gaps )
{
   MeshManager & meshManager = MeshManager::getInstance();

   SLIC_ERROR_IF(!meshManager.hasMesh(meshId), "tribol::registerMortarGaps(): " << 
                 "no mesh with id " << meshId << " exists.");

   MeshData & mesh = meshManager.GetMeshInstance( meshId );

   if (nodal_gaps == nullptr)
   {
<<<<<<< HEAD
      SLIC_WARNING( "tribol::registerMortarGaps(): null pointer to data " << 
                    "on mesh " << meshId << ".");
      mesh.m_isValid = false;
   }
   else
   {
      mesh.m_nodalFields.m_node_gap = nodal_gaps;
      mesh.m_nodalFields.m_is_node_gap_set = true;
   }
   
}
=======
      case MORTAR_GAPS:
      {
         if (fieldVariable==nullptr)
         {
            SLIC_WARNING( "tribol::registerRealNodalField(): null pointer to data for " << 
                          "'MORTAR_GAPS' on mesh, " << meshId << ".");
            mesh.m_nodalFields.m_is_node_gap_set = false;
         }
         else
         {
            mesh.m_nodalFields.m_node_gap = fieldVariable;
            mesh.m_nodalFields.m_is_node_gap_set = true;
         }
         break;
      }
      case MORTAR_PRESSURES:
      {
         if (fieldVariable==nullptr)
         {
            SLIC_WARNING( "tribol::registerRealNodalField(): null pointer to data for " << 
                          "'MORTAR_PRESSURES' on mesh, " << meshId << ".");
            mesh.m_nodalFields.m_is_node_pressure_set = false;
         }
         else
         {
            mesh.m_nodalFields.m_node_pressure = fieldVariable;
            mesh.m_nodalFields.m_is_node_pressure_set = true;
         }
         break;
      }
      default:
      {
         SLIC_ERROR( "tribol::registerRealNodalField(): the field argument " << 
                     "for mesh, " << meshId << ", is not an accepted tribol nodal field." );
      }
   } // end switch over field
>>>>>>> c62690d8

//------------------------------------------------------------------------------
mfem::ParGridFunction getMfemGap( integer cs_id )
{
   auto coupling_scheme = CouplingSchemeManager::getInstance().getCoupling(cs_id);
   SLIC_ERROR_ROOT_IF(
      !coupling_scheme->hasMfemSubmeshData(), 
      "Coupling scheme does not contain MFEM dual field data. "
      "Was the coupling scheme created with registerParMesh() and is the "
      "enforcement method LAGRANGE_MULTIPLIER?"
   );
   return coupling_scheme->getMfemSubmeshData()->GetSubmeshGap();
}

//------------------------------------------------------------------------------
void registerMortarPressures( integer meshId,
                              const real * nodal_pressures )
{
   MeshManager & meshManager = MeshManager::getInstance();

   SLIC_ERROR_IF(!meshManager.hasMesh(meshId), "tribol::registerMortarPressures(): " << 
                 "no mesh with id " << meshId << " exists.");

   MeshData & mesh = meshManager.GetMeshInstance( meshId );

   if (nodal_pressures == nullptr)
   {
      SLIC_WARNING( "tribol::registerMortarPressures(): null pointer to data " << 
                    "on mesh " << meshId << ".");
      mesh.m_isValid = false;
   }
   else
   {
      mesh.m_nodalFields.m_node_pressure = nodal_pressures;
      mesh.m_nodalFields.m_is_node_pressure_set = true;
   }
   
}

//------------------------------------------------------------------------------
mfem::ParGridFunction& getMfemPressure( integer cs_id )
{
   auto coupling_scheme = CouplingSchemeManager::getInstance().getCoupling(cs_id);
   SLIC_ERROR_ROOT_IF(
      !coupling_scheme->hasMfemSubmeshData(), 
      "Coupling scheme does not contain MFEM dual field data. "
      "Was the coupling scheme created with registerParMesh() and is the "
      "enforcement method LAGRANGE_MULTIPLIER?"
   );
   return coupling_scheme->getMfemSubmeshData()->GetSubmeshPressure();
}

//------------------------------------------------------------------------------
void registerIntNodalField( integer meshId,
                            const IntNodalFields field,
                            integer * TRIBOL_UNUSED_PARAM(fieldVariable) )
{
   MeshManager & meshManager = MeshManager::getInstance();

   SLIC_ERROR_IF(!meshManager.hasMesh(meshId), "tribol::registerIntNodalField(): " << 
                 "no mesh with id " << meshId << " exists.");

   switch (field)
   {
      case UNDEFINED_INT_NODAL_FIELD:
      default:
         SLIC_WARNING("tribol::registerIntNodalField() not yet implemented.");
   } // end switch over field

} // end registerIntNodalField()

//------------------------------------------------------------------------------
void registerRealElementField( integer meshId,
                               const RealElementFields field,
                               const real * fieldVariable )
{
   MeshManager & meshManager = MeshManager::getInstance();

   SLIC_ERROR_IF(!meshManager.hasMesh(meshId), "tribol::registerRealElementField(): " << 
               "no mesh with id " << meshId << " exists.");

   MeshData & mesh = meshManager.GetMeshInstance( meshId );

   switch (field)
   {
      case KINEMATIC_CONSTANT_STIFFNESS:
      {
         if (fieldVariable==nullptr)
         {
            SLIC_WARNING( "tribol::registerRealElementField(): null pointer to data for " << 
<<<<<<< HEAD
                          "'KINEMATIC_CONSTANT_STIFFNESS' on mesh " << meshId << ".");
            mesh.m_isValid = false;
=======
                          "'KINEMATIC_CONSTANT_STIFFNESS' on mesh, " << meshId << ".");
            mesh.m_elemData.m_is_kinematic_constant_penalty_set = false;
>>>>>>> c62690d8
         }
         else
         {
            mesh.m_elemData.m_penalty_stiffness = *fieldVariable;
            mesh.m_elemData.m_is_kinematic_constant_penalty_set = true;
         }
         break;
      }
      case RATE_CONSTANT_STIFFNESS:
      {
         if (fieldVariable==nullptr)
         {
            SLIC_WARNING( "tribol::registerRealElementField(): null pointer to data for " << 
<<<<<<< HEAD
                          "'RATE_CONSTANT_STIFFNESS' on mesh " << meshId << ".");
            mesh.m_isValid = false;
=======
                          "'RATE_CONSTANT_STIFFNESS' on mesh, " << meshId << ".");
            mesh.m_elemData.m_is_rate_constant_penalty_set = false;
>>>>>>> c62690d8
         }
         else
         {
            mesh.m_elemData.m_rate_penalty_stiffness = *fieldVariable;
            mesh.m_elemData.m_is_rate_constant_penalty_set = true;
         }
         break;
      }
      case RATE_PERCENT_STIFFNESS:
      {
         if (fieldVariable==nullptr)
         {
            SLIC_WARNING( "tribol::registerRealElementField(): null pointer to data for " << 
<<<<<<< HEAD
                          "'RATE_PERCENT_STIFFNESS' on mesh " << meshId << ".");
            mesh.m_isValid = false;
=======
                          "'RATE_PERCENT_STIFFNESS' on mesh, " << meshId << ".");
            mesh.m_elemData.m_is_rate_percent_penalty_set = false;
>>>>>>> c62690d8
         }
         else
         {
            mesh.m_elemData.m_rate_percent_stiffness = *fieldVariable;
            mesh.m_elemData.m_is_rate_percent_penalty_set = true;
         }
         break;
      }
      case BULK_MODULUS:
      {
         if (fieldVariable==nullptr)
         {
            SLIC_WARNING( "tribol::registerRealElementField(): null pointer to data for " << 
<<<<<<< HEAD
                          "'BULK_MODULUS' on mesh " << meshId << ".");
            mesh.m_isValid = false;
=======
                          "'BULK_MODULUS' on mesh, " << meshId << ".");
            mesh.m_elemData.m_is_kinematic_element_penalty_set = false;
>>>>>>> c62690d8
         }
         else
         {
            mesh.m_elemData.m_mat_mod = fieldVariable;
         }

         if (mesh.m_elemData.m_thickness != nullptr)
         {
            mesh.m_elemData.m_is_kinematic_element_penalty_set = true;
         }
         break;
      }
      case YOUNGS_MODULUS:
      {
         if (fieldVariable==nullptr)
         {
            SLIC_WARNING( "tribol::registerRealElementField(): null pointer to data for " << 
<<<<<<< HEAD
                          "'YOUNGS_MODULUS' on mesh " << meshId << ".");
            mesh.m_isValid = false;
=======
                          "'YOUNGS_MODULUS' on mesh, " << meshId << ".");
            mesh.m_elemData.m_is_kinematic_element_penalty_set = false;
>>>>>>> c62690d8
         }
         else
         {
            mesh.m_elemData.m_mat_mod = fieldVariable;
         }

         if (mesh.m_elemData.m_thickness != nullptr)
         {
            mesh.m_elemData.m_is_kinematic_element_penalty_set = true;
         }
         break;
      }
      case ELEMENT_THICKNESS:
      {
         if (fieldVariable==nullptr)
         {
            SLIC_WARNING( "tribol::registerRealElementField(): null pointer to data for " << 
<<<<<<< HEAD
                          "'ELEMENT_THICKNESS' on mesh " << meshId << ".");
            mesh.m_isValid = false;
=======
                          "'ELEMENT_THICKNESS' on mesh, " << meshId << ".");
            mesh.m_elemData.m_is_kinematic_element_penalty_set = false;
>>>>>>> c62690d8
         }
         else
         {
            mesh.m_elemData.m_thickness = fieldVariable;
         }

         if (mesh.m_elemData.m_mat_mod != nullptr)
         {
            mesh.m_elemData.m_is_kinematic_element_penalty_set = true;
         }
         break;
      }
      default:
      {
         SLIC_WARNING( "tribol::registerRealElementField(): the field argument " << 
                       "on mesh " << meshId << " is not an accepted tribol real element field." );
      }
   } // end switch over field

} // end registerRealElementField()

//------------------------------------------------------------------------------
void registerIntElementField( integer meshId,
                              const IntElementFields field,
                              integer * TRIBOL_UNUSED_PARAM(fieldVariable) )
{
   MeshManager & meshManager = MeshManager::getInstance();

   SLIC_ERROR_IF(!meshManager.hasMesh(meshId), "tribol::registerIntElementField(): " << 
                 "no mesh with id " << meshId << " exists.");

   switch (field)
   {
      case UNDEFINED_INT_ELEMENT_FIELD:
      default:
         SLIC_WARNING("tribol::registerIntElementField() not yet implemented.");
   } // end switch over field

} // end registerIntElementField()

//------------------------------------------------------------------------------
void registerCouplingScheme( integer couplingSchemeIndex,
                             integer meshId1,
                             integer meshId2,
                             integer contact_mode,
                             integer contact_case,
                             integer contact_method,
                             integer contact_model,
                             integer enforcement_method,
                             integer binning_method )
{
   // add coupling scheme. Checks for valid schemes will be performed later
   CouplingSchemeManager& couplingSchemeManager =
         CouplingSchemeManager::getInstance();

   CouplingScheme* scheme =
         new CouplingScheme(couplingSchemeIndex,
                            meshId1,
                            meshId2,
                            contact_mode,
                            contact_case,
                            contact_method,
                            contact_model,
                            enforcement_method,
                            binning_method);

   // add coupling scheme to manager. Validity checks are performed in 
   // tribol::update() when each coupling scheme is initialized.
   couplingSchemeManager.addCoupling(couplingSchemeIndex, scheme);

} // end registerCouplingScheme()

//------------------------------------------------------------------------------
void setInterfacePairs( integer couplingSchemeIndex,
                        IndexType numPairs,
                        IndexType const * const meshId1,
                        IndexType const * const pairType1,
                        IndexType const * const pairIndex1,
                        IndexType const * const meshId2,
                        IndexType const * const pairType2,
                        IndexType const * const pairIndex2 )
{
   CouplingSchemeManager& csManager = CouplingSchemeManager::getInstance();

   SLIC_ERROR_IF(!csManager.hasCoupling(couplingSchemeIndex), 
                 "tribol::setInterfacePairs(): invalid coupling scheme index.");

   auto* couplingScheme = csManager.getCoupling(couplingSchemeIndex);
   auto* pairs = couplingScheme->getInterfacePairs();

   pairs->clear();

   // copy the interaction pairs
   for(int i=0; i< numPairs; ++i)
   {
      // Perform basic geometry proximity filter prior to adding interface pair
      // since a user may specify interface pairs that aren't, nor should be in contact.
      InterfacePair pair { meshId1[i], pairType1[i], pairIndex1[i],
                           meshId2[i], pairType2[i], pairIndex2[i],
                           false, i };
      ContactMode mode = couplingScheme->getContactMode();
      bool check = geomFilter( pair, mode );

      if (check)
      {
         pairs->addInterfacePair( pair );
      }
   }

   // Disable per-cycle rebinning
   couplingScheme->setFixedBinning(true);
}

//------------------------------------------------------------------------------
integer update( integer cycle, real t, real &dt )
{
   CouplingSchemeManager& csManager = CouplingSchemeManager::getInstance();
   int numCouplings = csManager.getNumberOfCouplings();
   bool err_cs = false;

   /////////////////////////////////////////////////////////////////////////
   //                                                                     //
   // Loop over coupling schemes.                                         //
   //                                                                     //
   // Note, numCouplings is always 1 greater than the highest registered  //
   // coupling index. This allows for non-contiguous coupling scheme ids, //
   // which may arise from host-code registration or from skipped schemes // 
   //                                                                     //
   /////////////////////////////////////////////////////////////////////////
   for(int csIndex =0; csIndex < numCouplings; ++csIndex)
   {
      if(!csManager.hasCoupling(csIndex))
      {
         continue;
      }

      CouplingScheme* couplingScheme  = csManager.getCoupling(csIndex);

      // update redecomp meshes if supplied mfem data
      if (couplingScheme->hasMfemData())
      {
         auto mfem_data = couplingScheme->getMfemMeshData();
         axom::Array<int> mesh_ids {2, 2};
         mesh_ids[0] = mfem_data->GetMesh1ID();
         mesh_ids[1] = mfem_data->GetMesh2ID();
         // creates a new RedecompMesh and updates grid functions on RedecompMesh
         mfem_data->UpdateMeshData();
         auto coord_ptrs = mfem_data->GetRedecompCoordsPtrs();

         // save penalty data for old meshes
         auto& mesh_manager = MeshManager::getInstance();
         axom::Array<MeshElemData> mesh_data {0, 2};
         mesh_data.push_back(mesh_manager.GetMeshInstance(mesh_ids[0]).m_elemData);
         mesh_data.push_back(mesh_manager.GetMeshInstance(mesh_ids[1]).m_elemData);

         registerMesh(
            mesh_ids[0],
            mfem_data->GetMesh1NE(),
            mfem_data->GetNV(),
            mfem_data->GetMesh1Conn(),
            mfem_data->GetElemType(),
            coord_ptrs[0],
            coord_ptrs[1],
            coord_ptrs[2]
         );
         registerMesh(
            mesh_ids[1],
            mfem_data->GetMesh2NE(),
            mfem_data->GetNV(),
            mfem_data->GetMesh2Conn(),
            mfem_data->GetElemType(),
            coord_ptrs[0],
            coord_ptrs[1],
            coord_ptrs[2]
         );

         // apply penalty data
         for (int i {0}; i < 2; ++i)
         {
            auto& new_mesh_data = mesh_manager.GetMeshInstance(mesh_ids[i]).m_elemData;
            new_mesh_data.m_is_kinematic_constant_penalty_set
               = mesh_data[i].m_is_kinematic_constant_penalty_set;
            new_mesh_data.m_is_kinematic_element_penalty_set
               = mesh_data[i].m_is_kinematic_element_penalty_set;
            new_mesh_data.m_is_rate_constant_penalty_set
               = mesh_data[i].m_is_rate_constant_penalty_set;
            new_mesh_data.m_is_rate_percent_penalty_set
               = mesh_data[i].m_is_rate_percent_penalty_set;
            new_mesh_data.m_penalty_scale = mesh_data[i].m_penalty_scale;
            new_mesh_data.m_penalty_stiffness = mesh_data[i].m_penalty_stiffness;
            new_mesh_data.m_rate_penalty_stiffness
               = mesh_data[i].m_rate_penalty_stiffness;
            new_mesh_data.m_rate_percent_stiffness
               = mesh_data[i].m_rate_percent_stiffness;
            SLIC_ERROR_ROOT_IF(mesh_data[i].m_is_kinematic_element_penalty_set,
               "Element penalties not supported for MFEM meshes.");
         }

         auto f_ptrs = mfem_data->GetRedecompResponsePtrs();
         registerNodalResponse(
            mesh_ids[0], f_ptrs[0], f_ptrs[1], f_ptrs[2]);
         registerNodalResponse(
            mesh_ids[1], f_ptrs[0], f_ptrs[1], f_ptrs[2]);
         if (mfem_data->HasVelocity())
         {
            auto v_ptrs = mfem_data->GetRedecompVelocityPtrs();
            registerNodalVelocities(
               mesh_ids[0], v_ptrs[0], v_ptrs[1], v_ptrs[2]);
            registerNodalVelocities(
               mesh_ids[1], v_ptrs[0], v_ptrs[1], v_ptrs[2]);
         }
         if (couplingScheme->getEnforcementMethod() == LAGRANGE_MULTIPLIER)
         {
            SLIC_ERROR_ROOT_IF(couplingScheme->getContactModel() != FRICTIONLESS,
              "Only frictionless contact is supported.");
            auto dual_data = couplingScheme->getMfemSubmeshData();
            dual_data->UpdateSubmeshData(mfem_data->GetRedecompMesh());
            auto g_ptrs = dual_data->GetRedecompGapPtrs();
            registerMortarGaps(mesh_ids[1], g_ptrs[0]);
            auto p_ptrs = dual_data->GetRedecompPressurePtrs();
            registerMortarPressures(mesh_ids[1], p_ptrs[0]);
            auto lm_options = couplingScheme->getEnforcementOptions().lm_implicit_options;
            if (couplingScheme->hasMfemJacobianData())
            {
               couplingScheme->getMfemJacobianData()->UpdateJacobianXfer();
            }
         }
      }
      
      // initialize and check for valid coupling scheme
      if (!couplingScheme->init())
      {
         if (couplingScheme->nullMeshes())
         {
            continue;
         }
         else
         {
            SLIC_WARNING("Skipping invalid CouplingScheme " << couplingScheme->getId() << ". " << 
                         "Please see warnings.");
            continue;
         }
      }

      // perform binning between meshes on the coupling scheme
      couplingScheme->performBinning();

      // check to make sure binning returns non-null pairs
      auto pairs = couplingScheme->getInterfacePairs();
      if (pairs == nullptr)
      {
         continue;
      }

      err_cs = couplingScheme->apply( cycle, t, dt );

      if ( err_cs != 0 )
      {
         SLIC_WARNING("tribol::update(): coupling scheme " << csIndex <<
                      " returned with an error.");
      }

   } // end of coupling scheme loop

   return err_cs;

} // end update()

//------------------------------------------------------------------------------
void finalize( )
{
   CouplingSchemeManager& csManager = CouplingSchemeManager::getInstance();
   int numCouplings = csManager.getNumberOfCouplings();
   if (numCouplings > 0)
   {
      csManager.clearAllCouplings();
   }
}

//------------------------------------------------------------------------------
} // end tribol namespace
<|MERGE_RESOLUTION|>--- conflicted
+++ resolved
@@ -433,107 +433,6 @@
 } // end of registerMesh()
 
 //------------------------------------------------------------------------------
-void registerMfemMesh( integer cs_id,
-                      integer mesh_id_1,
-                      integer mesh_id_2,
-                      mfem::ParMesh& mesh,
-                      const mfem::ParGridFunction& current_coords,
-                      const std::set<integer>& attributes_1,
-                      const std::set<integer>& attributes_2,
-                      integer contact_mode,
-                      integer contact_case,
-                      integer contact_method,
-                      integer contact_model,
-                      integer enforcement_method,
-                      integer binning_method)
-{
-   std::unique_ptr<mfem::FiniteElementCollection> dual_fec = nullptr;
-   integer dual_vdim = 0;
-   auto mfem_data = std::make_unique<MfemMeshData>(
-      mesh_id_1,
-      mesh_id_2,
-      mesh,
-      current_coords,
-      attributes_1,
-      attributes_2
-   );
-   // register empty meshes so the coupling scheme is valid
-   registerMesh(
-      mesh_id_1, 0, 0, nullptr, mfem_data->GetElemType(), nullptr, nullptr);
-   registerMesh(
-      mesh_id_2, 0, 0, nullptr, mfem_data->GetElemType(), nullptr, nullptr);
-   registerCouplingScheme(
-      cs_id,
-      mesh_id_1,
-      mesh_id_2,
-      contact_mode,
-      contact_case,
-      contact_method,
-      contact_model,
-      enforcement_method,
-      binning_method
-   );
-   auto coupling_scheme = CouplingSchemeManager::getInstance().getCoupling(cs_id);
-   if (enforcement_method == LAGRANGE_MULTIPLIER)
-   {
-      dual_fec = std::make_unique<mfem::H1_FECollection>(
-         current_coords.FESpace()->FEColl()->GetOrder(),
-         mesh.SpaceDimension()
-      );
-      if (contact_model == FRICTIONLESS)
-      {
-         dual_vdim = 1;
-      }
-      else if (contact_model == TIED || contact_model == COULOMB)
-      {
-         dual_vdim = mesh.SpaceDimension();
-      }
-      else
-      {
-         SLIC_ERROR_ROOT("Unsupported contact model. "
-           "Only FRICTIONLESS, TIED, and COULOMB supported.");
-      }
-      coupling_scheme->setMfemSubmeshData(
-         std::make_unique<MfemSubmeshData>(
-            mfem_data->GetSubmesh(),
-            mfem_data->GetLORMesh(),
-            std::move(dual_fec),
-            dual_vdim
-         )
-      );
-      auto lm_options = coupling_scheme->getEnforcementOptions().lm_implicit_options;
-      if (
-         lm_options.enforcement_option_set && 
-         (
-            lm_options.eval_mode == ImplicitEvalMode::MORTAR_JACOBIAN ||
-            lm_options.eval_mode == ImplicitEvalMode::MORTAR_RESIDUAL_JACOBIAN
-         )
-      )
-      {
-         coupling_scheme->setMatrixXfer(std::make_unique<MfemJacobianData>(
-            *mfem_data,
-            *coupling_scheme->getMfemSubmeshData()
-         ));
-      }
-   }
-   coupling_scheme->setMfemMeshData(std::move(mfem_data));
-
-} // end of registerParMesh()
-
-//------------------------------------------------------------------------------
-void setMfemLowOrderRefinedFactor( integer cs_id,
-                                   integer lor_factor)
-{
-   auto coupling_scheme = CouplingSchemeManager::getInstance().getCoupling(cs_id);
-   SLIC_ERROR_ROOT_IF(
-      !coupling_scheme->hasMfemData(),
-      "Coupling scheme does not contain MFEM data. "
-      "Was the coupling scheme created with registerParMesh()?"
-   );
-   coupling_scheme->getMfemMeshData()->SetLORFactor(lor_factor);
-}
-
-//------------------------------------------------------------------------------
 void registerNodalDisplacements( integer meshId,
                                  const real* dx,
                                  const real* dy,
@@ -600,18 +499,6 @@
 } // end registerNodalVelocities()
 
 //------------------------------------------------------------------------------
-void registerMfemVelocity( integer cs_id, const mfem::ParGridFunction &v )
-{
-   auto coupling_scheme = CouplingSchemeManager::getInstance().getCoupling(cs_id);
-   SLIC_ERROR_ROOT_IF(
-      !coupling_scheme->hasMfemData(), 
-      "Coupling scheme does not contain MFEM data. "
-      "Was the coupling scheme created with registerParMesh()?"
-   );
-   coupling_scheme->getMfemMeshData()->SetParentVelocity(v);
-}
-
-//------------------------------------------------------------------------------
 void registerNodalResponse( integer meshId,
                             real* rx,
                             real* ry,
@@ -642,18 +529,6 @@
    mesh.m_forceZ = rz;
 
 } // end registerNodalResponse()
-
-//------------------------------------------------------------------------------
-mfem::ParGridFunction getMfemResponse( integer cs_id )
-{
-   auto coupling_scheme = CouplingSchemeManager::getInstance().getCoupling(cs_id);
-   SLIC_ERROR_ROOT_IF(
-      !coupling_scheme->hasMfemData(), 
-      "Coupling scheme does not contain MFEM data. "
-      "Was the coupling scheme created with registerParMesh()?"
-   );
-   return coupling_scheme->getMfemMeshData()->GetParentResponse();
-}
 
 //------------------------------------------------------------------------------
 int getMfemSparseMatrix( mfem::SparseMatrix ** sMat, int csId )
@@ -768,30 +643,6 @@
 }
 
 //------------------------------------------------------------------------------
-std::unique_ptr<mfem::BlockOperator> getMfemBlockJacobian( integer csId )
-{
-   CouplingScheme* coupling_scheme = CouplingSchemeManager::getInstance().
-      getCoupling(csId);
-   SparseMode sparse_mode = coupling_scheme
-      ->getEnforcementOptions().lm_implicit_options.sparse_mode;
-   if (sparse_mode != SparseMode::MFEM_ELEMENT_DENSE)
-   {
-      SLIC_ERROR_ROOT("Jacobian is assembled and can be accessed by " 
-         "getMfemSparseMatrix() or getCSRMatrix(). For (unassembled) element "
-         "Jacobian contributions, call setLagrangeMultiplierOptions() with "
-         "SparseMode::MFEM_ELEMENT_DENSE before calling update().");
-   }
-   SLIC_ERROR_ROOT_IF(
-      !coupling_scheme->hasMfemData(), 
-      "No MFEM data exists. The coupling scheme "
-      "must be registered using registerParMesh() to use this method."
-   );
-   return coupling_scheme->getMfemJacobianData()->GetMfemBlockJacobian(
-      *coupling_scheme->getMethodData()
-   );
-}
-
-//------------------------------------------------------------------------------
 void registerMortarGaps( integer meshId,
                          real * nodal_gaps )
 {
@@ -804,7 +655,6 @@
 
    if (nodal_gaps == nullptr)
    {
-<<<<<<< HEAD
       SLIC_WARNING( "tribol::registerMortarGaps(): null pointer to data " << 
                     "on mesh " << meshId << ".");
       mesh.m_isValid = false;
@@ -816,57 +666,6 @@
    }
    
 }
-=======
-      case MORTAR_GAPS:
-      {
-         if (fieldVariable==nullptr)
-         {
-            SLIC_WARNING( "tribol::registerRealNodalField(): null pointer to data for " << 
-                          "'MORTAR_GAPS' on mesh, " << meshId << ".");
-            mesh.m_nodalFields.m_is_node_gap_set = false;
-         }
-         else
-         {
-            mesh.m_nodalFields.m_node_gap = fieldVariable;
-            mesh.m_nodalFields.m_is_node_gap_set = true;
-         }
-         break;
-      }
-      case MORTAR_PRESSURES:
-      {
-         if (fieldVariable==nullptr)
-         {
-            SLIC_WARNING( "tribol::registerRealNodalField(): null pointer to data for " << 
-                          "'MORTAR_PRESSURES' on mesh, " << meshId << ".");
-            mesh.m_nodalFields.m_is_node_pressure_set = false;
-         }
-         else
-         {
-            mesh.m_nodalFields.m_node_pressure = fieldVariable;
-            mesh.m_nodalFields.m_is_node_pressure_set = true;
-         }
-         break;
-      }
-      default:
-      {
-         SLIC_ERROR( "tribol::registerRealNodalField(): the field argument " << 
-                     "for mesh, " << meshId << ", is not an accepted tribol nodal field." );
-      }
-   } // end switch over field
->>>>>>> c62690d8
-
-//------------------------------------------------------------------------------
-mfem::ParGridFunction getMfemGap( integer cs_id )
-{
-   auto coupling_scheme = CouplingSchemeManager::getInstance().getCoupling(cs_id);
-   SLIC_ERROR_ROOT_IF(
-      !coupling_scheme->hasMfemSubmeshData(), 
-      "Coupling scheme does not contain MFEM dual field data. "
-      "Was the coupling scheme created with registerParMesh() and is the "
-      "enforcement method LAGRANGE_MULTIPLIER?"
-   );
-   return coupling_scheme->getMfemSubmeshData()->GetSubmeshGap();
-}
 
 //------------------------------------------------------------------------------
 void registerMortarPressures( integer meshId,
@@ -891,19 +690,6 @@
       mesh.m_nodalFields.m_is_node_pressure_set = true;
    }
    
-}
-
-//------------------------------------------------------------------------------
-mfem::ParGridFunction& getMfemPressure( integer cs_id )
-{
-   auto coupling_scheme = CouplingSchemeManager::getInstance().getCoupling(cs_id);
-   SLIC_ERROR_ROOT_IF(
-      !coupling_scheme->hasMfemSubmeshData(), 
-      "Coupling scheme does not contain MFEM dual field data. "
-      "Was the coupling scheme created with registerParMesh() and is the "
-      "enforcement method LAGRANGE_MULTIPLIER?"
-   );
-   return coupling_scheme->getMfemSubmeshData()->GetSubmeshPressure();
 }
 
 //------------------------------------------------------------------------------
@@ -944,13 +730,8 @@
          if (fieldVariable==nullptr)
          {
             SLIC_WARNING( "tribol::registerRealElementField(): null pointer to data for " << 
-<<<<<<< HEAD
                           "'KINEMATIC_CONSTANT_STIFFNESS' on mesh " << meshId << ".");
-            mesh.m_isValid = false;
-=======
-                          "'KINEMATIC_CONSTANT_STIFFNESS' on mesh, " << meshId << ".");
             mesh.m_elemData.m_is_kinematic_constant_penalty_set = false;
->>>>>>> c62690d8
          }
          else
          {
@@ -964,13 +745,8 @@
          if (fieldVariable==nullptr)
          {
             SLIC_WARNING( "tribol::registerRealElementField(): null pointer to data for " << 
-<<<<<<< HEAD
                           "'RATE_CONSTANT_STIFFNESS' on mesh " << meshId << ".");
-            mesh.m_isValid = false;
-=======
-                          "'RATE_CONSTANT_STIFFNESS' on mesh, " << meshId << ".");
             mesh.m_elemData.m_is_rate_constant_penalty_set = false;
->>>>>>> c62690d8
          }
          else
          {
@@ -984,13 +760,8 @@
          if (fieldVariable==nullptr)
          {
             SLIC_WARNING( "tribol::registerRealElementField(): null pointer to data for " << 
-<<<<<<< HEAD
                           "'RATE_PERCENT_STIFFNESS' on mesh " << meshId << ".");
-            mesh.m_isValid = false;
-=======
-                          "'RATE_PERCENT_STIFFNESS' on mesh, " << meshId << ".");
             mesh.m_elemData.m_is_rate_percent_penalty_set = false;
->>>>>>> c62690d8
          }
          else
          {
@@ -1004,13 +775,8 @@
          if (fieldVariable==nullptr)
          {
             SLIC_WARNING( "tribol::registerRealElementField(): null pointer to data for " << 
-<<<<<<< HEAD
                           "'BULK_MODULUS' on mesh " << meshId << ".");
-            mesh.m_isValid = false;
-=======
-                          "'BULK_MODULUS' on mesh, " << meshId << ".");
             mesh.m_elemData.m_is_kinematic_element_penalty_set = false;
->>>>>>> c62690d8
          }
          else
          {
@@ -1028,13 +794,8 @@
          if (fieldVariable==nullptr)
          {
             SLIC_WARNING( "tribol::registerRealElementField(): null pointer to data for " << 
-<<<<<<< HEAD
                           "'YOUNGS_MODULUS' on mesh " << meshId << ".");
-            mesh.m_isValid = false;
-=======
-                          "'YOUNGS_MODULUS' on mesh, " << meshId << ".");
             mesh.m_elemData.m_is_kinematic_element_penalty_set = false;
->>>>>>> c62690d8
          }
          else
          {
@@ -1052,13 +813,8 @@
          if (fieldVariable==nullptr)
          {
             SLIC_WARNING( "tribol::registerRealElementField(): null pointer to data for " << 
-<<<<<<< HEAD
                           "'ELEMENT_THICKNESS' on mesh " << meshId << ".");
-            mesh.m_isValid = false;
-=======
-                          "'ELEMENT_THICKNESS' on mesh, " << meshId << ".");
             mesh.m_elemData.m_is_kinematic_element_penalty_set = false;
->>>>>>> c62690d8
          }
          else
          {
@@ -1197,97 +953,6 @@
 
       CouplingScheme* couplingScheme  = csManager.getCoupling(csIndex);
 
-      // update redecomp meshes if supplied mfem data
-      if (couplingScheme->hasMfemData())
-      {
-         auto mfem_data = couplingScheme->getMfemMeshData();
-         axom::Array<int> mesh_ids {2, 2};
-         mesh_ids[0] = mfem_data->GetMesh1ID();
-         mesh_ids[1] = mfem_data->GetMesh2ID();
-         // creates a new RedecompMesh and updates grid functions on RedecompMesh
-         mfem_data->UpdateMeshData();
-         auto coord_ptrs = mfem_data->GetRedecompCoordsPtrs();
-
-         // save penalty data for old meshes
-         auto& mesh_manager = MeshManager::getInstance();
-         axom::Array<MeshElemData> mesh_data {0, 2};
-         mesh_data.push_back(mesh_manager.GetMeshInstance(mesh_ids[0]).m_elemData);
-         mesh_data.push_back(mesh_manager.GetMeshInstance(mesh_ids[1]).m_elemData);
-
-         registerMesh(
-            mesh_ids[0],
-            mfem_data->GetMesh1NE(),
-            mfem_data->GetNV(),
-            mfem_data->GetMesh1Conn(),
-            mfem_data->GetElemType(),
-            coord_ptrs[0],
-            coord_ptrs[1],
-            coord_ptrs[2]
-         );
-         registerMesh(
-            mesh_ids[1],
-            mfem_data->GetMesh2NE(),
-            mfem_data->GetNV(),
-            mfem_data->GetMesh2Conn(),
-            mfem_data->GetElemType(),
-            coord_ptrs[0],
-            coord_ptrs[1],
-            coord_ptrs[2]
-         );
-
-         // apply penalty data
-         for (int i {0}; i < 2; ++i)
-         {
-            auto& new_mesh_data = mesh_manager.GetMeshInstance(mesh_ids[i]).m_elemData;
-            new_mesh_data.m_is_kinematic_constant_penalty_set
-               = mesh_data[i].m_is_kinematic_constant_penalty_set;
-            new_mesh_data.m_is_kinematic_element_penalty_set
-               = mesh_data[i].m_is_kinematic_element_penalty_set;
-            new_mesh_data.m_is_rate_constant_penalty_set
-               = mesh_data[i].m_is_rate_constant_penalty_set;
-            new_mesh_data.m_is_rate_percent_penalty_set
-               = mesh_data[i].m_is_rate_percent_penalty_set;
-            new_mesh_data.m_penalty_scale = mesh_data[i].m_penalty_scale;
-            new_mesh_data.m_penalty_stiffness = mesh_data[i].m_penalty_stiffness;
-            new_mesh_data.m_rate_penalty_stiffness
-               = mesh_data[i].m_rate_penalty_stiffness;
-            new_mesh_data.m_rate_percent_stiffness
-               = mesh_data[i].m_rate_percent_stiffness;
-            SLIC_ERROR_ROOT_IF(mesh_data[i].m_is_kinematic_element_penalty_set,
-               "Element penalties not supported for MFEM meshes.");
-         }
-
-         auto f_ptrs = mfem_data->GetRedecompResponsePtrs();
-         registerNodalResponse(
-            mesh_ids[0], f_ptrs[0], f_ptrs[1], f_ptrs[2]);
-         registerNodalResponse(
-            mesh_ids[1], f_ptrs[0], f_ptrs[1], f_ptrs[2]);
-         if (mfem_data->HasVelocity())
-         {
-            auto v_ptrs = mfem_data->GetRedecompVelocityPtrs();
-            registerNodalVelocities(
-               mesh_ids[0], v_ptrs[0], v_ptrs[1], v_ptrs[2]);
-            registerNodalVelocities(
-               mesh_ids[1], v_ptrs[0], v_ptrs[1], v_ptrs[2]);
-         }
-         if (couplingScheme->getEnforcementMethod() == LAGRANGE_MULTIPLIER)
-         {
-            SLIC_ERROR_ROOT_IF(couplingScheme->getContactModel() != FRICTIONLESS,
-              "Only frictionless contact is supported.");
-            auto dual_data = couplingScheme->getMfemSubmeshData();
-            dual_data->UpdateSubmeshData(mfem_data->GetRedecompMesh());
-            auto g_ptrs = dual_data->GetRedecompGapPtrs();
-            registerMortarGaps(mesh_ids[1], g_ptrs[0]);
-            auto p_ptrs = dual_data->GetRedecompPressurePtrs();
-            registerMortarPressures(mesh_ids[1], p_ptrs[0]);
-            auto lm_options = couplingScheme->getEnforcementOptions().lm_implicit_options;
-            if (couplingScheme->hasMfemJacobianData())
-            {
-               couplingScheme->getMfemJacobianData()->UpdateJacobianXfer();
-            }
-         }
-      }
-      
       // initialize and check for valid coupling scheme
       if (!couplingScheme->init())
       {

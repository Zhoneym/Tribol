--- conflicted
+++ resolved
@@ -819,36 +819,20 @@
    os << "{\n";
    os << axom::fmt::format("  verts ({}) {{",num_verts);
    // positions
-<<<<<<< HEAD
-   os << fmt::format("\n\tx: {}", fmt::join(m_position[0].data(), m_position[0].data()+num_verts, ", "));
-   os << fmt::format("\n\ty: {}", fmt::join(m_position[1].data(), m_position[1].data()+num_verts, ", "));
+   os << axom::fmt::format("\n\tx: {}", axom::fmt::join(m_position[0].data(), m_position[0].data()+num_verts, ", "));
+   os << axom::fmt::format("\n\ty: {}", axom::fmt::join(m_position[1].data(), m_position[1].data()+num_verts, ", "));
    if(m_dim == 3)
    {  
-      os << fmt::format("\n\tz: {}", fmt::join(m_position[2].data(), m_position[2].data()+num_verts, ", "));
-=======
-   os << axom::fmt::format("\n\tx: {}", axom::fmt::join(m_positionX, m_positionX+num_verts, ", "));
-   os << axom::fmt::format("\n\ty: {}", axom::fmt::join(m_positionY, m_positionY+num_verts, ", "));
-   if(dim == 3)
-   {  
-      os << axom::fmt::format("\n\tz: {}", axom::fmt::join(m_positionZ, m_positionZ+num_verts, ", "));
->>>>>>> c4fbda66
+      os << axom::fmt::format("\n\tz: {}", axom::fmt::join(m_position[2].data(), m_position[2].data()+num_verts, ", "));
    }
    // contact response (force)
    if( !m_response.empty() )
    {
-<<<<<<< HEAD
-      os << fmt::format("\n\tfx: {}", fmt::join(m_response[0].data(), m_response[0].data()+num_verts, ", "));
-      os << fmt::format("\n\tfy: {}", fmt::join(m_response[1].data(), m_response[1].data()+num_verts, ", "));
+      os << axom::fmt::format("\n\tfx: {}", axom::fmt::join(m_response[0].data(), m_response[0].data()+num_verts, ", "));
+      os << axom::fmt::format("\n\tfy: {}", axom::fmt::join(m_response[1].data(), m_response[1].data()+num_verts, ", "));
       if(m_dim == 3)
       {  
-         os << fmt::format("\n\tfz: {}", fmt::join(m_response[2].data(), m_response[2].data()+num_verts, ", "));
-=======
-      os << axom::fmt::format("\n\tfx: {}", axom::fmt::join(m_forceX, m_forceX+num_verts, ", "));
-      os << axom::fmt::format("\n\tfy: {}", axom::fmt::join(m_forceY, m_forceY+num_verts, ", "));
-      if(dim == 3)
-      {  
-         os << axom::fmt::format("\n\tfz: {}", axom::fmt::join(m_forceZ, m_forceZ+num_verts, ", "));
->>>>>>> c4fbda66
+         os << axom::fmt::format("\n\tfz: {}", axom::fmt::join(m_response[2].data(), m_response[2].data()+num_verts, ", "));
       }
    }
    os << "\n  }";
@@ -857,29 +841,17 @@
    
    if( !m_connectivity.empty() )
    {
-<<<<<<< HEAD
-      os << fmt::format("\n\tconnectivity: {{ {} }}", fmt::join(m_connectivity.data(), m_connectivity.data()+(num_elem*numberOfNodesPerElement()), ", "));
-=======
-      os << axom::fmt::format("\n\tconnectivity: {{ {} }}", axom::fmt::join(m_connectivity, m_connectivity+(num_elem*m_numNodesPerCell), ", "));
->>>>>>> c4fbda66
+      os << axom::fmt::format("\n\tconnectivity: {{ {} }}", axom::fmt::join(m_connectivity.data(), m_connectivity.data()+(num_elem*numberOfNodesPerElement()), ", "));
    }
 
    // normals
    if( !m_n.empty() )
    {
-<<<<<<< HEAD
-      os << fmt::format("\n\tnx: {}", fmt::join(m_n[0].data(), m_n[0].data()+num_elem, ", "));
-      os << fmt::format("\n\tny: {}", fmt::join(m_n[1].data(), m_n[1].data()+num_elem, ", "));
+      os << axom::fmt::format("\n\tnx: {}", axom::fmt::join(m_n[0].data(), m_n[0].data()+num_elem, ", "));
+      os << axom::fmt::format("\n\tny: {}", axom::fmt::join(m_n[1].data(), m_n[1].data()+num_elem, ", "));
       if(m_dim == 3)
       {  
-         os << fmt::format("\n\tnz: {}", fmt::join(m_n[2].data(), m_n[2].data()+num_elem, ", "));
-=======
-      os << axom::fmt::format("\n\tnx: {}", axom::fmt::join(m_nX, m_nX+num_elem, ", "));
-      os << axom::fmt::format("\n\tny: {}", axom::fmt::join(m_nY, m_nY+num_elem, ", "));
-      if(dim == 3)
-      {  
-         os << axom::fmt::format("\n\tnz: {}", axom::fmt::join(m_nZ, m_nZ+num_elem, ", "));
->>>>>>> c4fbda66
+         os << axom::fmt::format("\n\tnz: {}", axom::fmt::join(m_n[2].data(), m_n[2].data()+num_elem, ", "));
       }
    }
    os << "\n  }";

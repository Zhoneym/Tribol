--- conflicted
+++ resolved
@@ -592,20 +592,10 @@
       {
          case AUTO:
          {
-<<<<<<< HEAD
-            // specify auto-contact specific interpenetration check and verify 
-            // element thicknesses have been registered
-            this->m_parameters.auto_interpen_check = true;
-=======
             // enable auto-contact specific checks through boolean, and check to 
             // make sure element thicknesses have been registered for auto-contact 
             // length scale calculations
-            params.auto_contact_check = true;
-
-            MeshManager & meshManager = MeshManager::getInstance(); 
-            MeshData & mesh1 = meshManager.GetMeshInstance( this->m_meshId1 );
-            MeshData & mesh2 = meshManager.GetMeshInstance( this->m_meshId2 );
->>>>>>> 82f8a523
+            this->m_parameters.auto_contact_check = true;
 
             if (!this->m_mesh1->getElementData().m_is_element_thickness_set ||
                 !this->m_mesh2->getElementData().m_is_element_thickness_set)
@@ -618,21 +608,13 @@
          case TIED_FULL:
          {
             // uncomment when there is an implementation
-<<<<<<< HEAD
-            //this->m_parameters.auto_interpen_check = false;
-=======
-            //params.auto_contact_check = false;
->>>>>>> 82f8a523
+            //this->m_parameters.auto_contact_check = false;
             this->m_couplingSchemeErrors.cs_case_error = NO_CASE_IMPLEMENTATION;
             isValid = false;
             break;
          }
          default:
-<<<<<<< HEAD
-            this->m_parameters.auto_interpen_check = false;
-=======
-            params.auto_contact_check = false;
->>>>>>> 82f8a523
+            this->m_parameters.auto_contact_check = false;
       } // end switch on case
    } // end if check on common-plane
 

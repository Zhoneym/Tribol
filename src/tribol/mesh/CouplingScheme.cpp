// Copyright (c) 2017-2023, Lawrence Livermore National Security, LLC and
// other Tribol Project Developers. See the top-level LICENSE file for details.
//
// SPDX-License-Identifier: (MIT)

#include "tribol/mesh/CouplingScheme.hpp"

// Tribol includes
#include "tribol/common/ExecModel.hpp"
#include "tribol/mesh/MethodCouplingData.hpp"
#include "tribol/mesh/InterfacePairs.hpp"
#include "tribol/utils/ContactPlaneOutput.hpp"
#include "tribol/utils/Math.hpp"
#include "tribol/search/InterfacePairFinder.hpp"
#include "tribol/common/Parameters.hpp"
#include "tribol/geom/ContactPlane.hpp"
#include "tribol/physics/Physics.hpp"
#include "tribol/integ/FE.hpp"

// Axom includes
#include "axom/slic.hpp"

// MFEM includes
#include "mfem.hpp"

// C++ includes
#include <RAJA/pattern/atomic.hpp>
#include <RAJA/policy/atomic_auto.hpp>
#include <axom/core/memory_management.hpp>
#include <cmath>

namespace tribol
{

//------------------------------------------------------------------------------
// INTERNAL HELPER METHODS
//------------------------------------------------------------------------------
namespace
{

//------------------------------------------------------------------------------
inline bool validMeshID( IndexT mesh_id )
{
  MeshManager & meshManager = MeshManager::getInstance();
  return (mesh_id==ANY_MESH) || meshManager.findData( mesh_id );
}

} /* end anonymous namespace */

//------------------------------------------------------------------------------
// Struct implementation for CouplingSchemeErrors
//------------------------------------------------------------------------------
void CouplingSchemeErrors::printModeErrors()
{
   switch(this->cs_mode_error)
   {
      case INVALID_MODE:
      {
         SLIC_WARNING_ROOT("The specified ContactMode is invalid.");
         break;
      }
      case NO_MODE_IMPLEMENTATION:
      {
         SLIC_WARNING_ROOT("The specified ContactMode has no implementation.");
         break;
      }
      case NO_MODE_ERROR:
      {
         break;
      }
      default:
         break;
   } // end switch over mode errors
} // end CouplingSchemeErrors::printModeErrors()

//------------------------------------------------------------------------------
void CouplingSchemeErrors::printCaseErrors()
{
   switch(this->cs_case_error)
   {
      case  INVALID_CASE:
      {
         SLIC_WARNING_ROOT("The specified ContactCase is invalid.");
         break;
      }
      case NO_CASE_IMPLEMENTATION:
      {
         SLIC_WARNING_ROOT("The specified ContactCase has no implementation.");
         break;
      }
      case INVALID_CASE_DATA:
      {
         SLIC_WARNING_ROOT("The specified ContactCase has invalid data. " <<
                           "AUTO contact requires element thickness registration.");
         break;
      }
      case NO_CASE_ERROR:
      {
         break;
      }
      default:
         break;
   } // end switch over case errors
} // end CouplingSchemeErrors::printCaseErrors()

//------------------------------------------------------------------------------
void CouplingSchemeErrors::printMethodErrors()
{
   switch(this->cs_method_error)
   {
      case INVALID_METHOD:
      {
         SLIC_WARNING_ROOT("The specified ContactMethod is invalid.");
         break;
      }
      case NO_METHOD_IMPLEMENTATION:
      {
         SLIC_WARNING_ROOT("The specified ContactMethod has no implementation.");
         break;
      }
      case DIFFERENT_FACE_TYPES:
      {
         SLIC_WARNING_ROOT("The specified ContactMethod does not support different face types.");
         break;
      }
      case SAME_MESH_IDS:
      {
         SLIC_WARNING_ROOT("The specified ContactMethod cannot be used in coupling schemes with identical mesh IDs.");
         break;
      }
      case SAME_MESH_IDS_INVALID_DIM:
      {
         SLIC_WARNING_ROOT("The specified ContactMethod is not implemented for the problem dimension and " << 
                      "cannot be used in coupling schemes with identical mesh IDs.");
         break;
      }
      case INVALID_DIM:
      {
         SLIC_WARNING_ROOT("The specified ContactMethod is not implemented for the problem dimension.");
         break;
      }
      case NULL_NODAL_RESPONSE:
      {
         SLIC_WARNING_ROOT("User must call tribol::registerNodalResponse() for each mesh to use this ContactMethod.");
         break;
      }
      case NO_METHOD_ERROR:
      {
         break;
      }
      default:
         break;
   } // end switch over method errors
} // end CouplingSchemeErrors::printMethodErrors()

//------------------------------------------------------------------------------
void CouplingSchemeErrors::printModelErrors()
{
   switch(this->cs_model_error)
   {
      case INVALID_MODEL:
      {
         SLIC_WARNING_ROOT("The specified ContactModel is invalid.");
         break;
      }
      case NO_MODEL_IMPLEMENTATION:
      {
         SLIC_WARNING_ROOT("The specified ContactModel has no implementation.");
         break;
      }
      case NO_MODEL_IMPLEMENTATION_FOR_REGISTERED_METHOD:
      {
         SLIC_WARNING_ROOT("The specified ContactModel has no implementation for the registered ContactMethod.");
         break;
      }
      case NO_MODEL_ERROR:
      {
         break;
      }
      default:
         break;
   } // end switch over model errors
} // end CouplingSchemeErrors::printModelErrors()

//------------------------------------------------------------------------------
void CouplingSchemeErrors::printEnforcementErrors()
{
   switch(this->cs_enforcement_error)
   {
      case INVALID_ENFORCEMENT:
      {
         SLIC_WARNING_ROOT("The specified EnforcementMethod is invalid.");
         break;
      }
      case INVALID_ENFORCEMENT_FOR_REGISTERED_METHOD:
      {
         SLIC_WARNING_ROOT("The specified EnforcementMethod is invalid for the registered ContactMethod.");
         break;
      }
      case INVALID_ENFORCEMENT_OPTION:
      {
         SLIC_WARNING_ROOT("The specified enforcement option is invalid.");
         break;
      }
      case OPTIONS_NOT_SET:
      {
         SLIC_WARNING_ROOT("User must call 'tribol::set<EnforcementMethod>Options(..)' to set options for " << 
                      "registered EnforcementMethod.");
         break;
      }
      case NO_ENFORCEMENT_IMPLEMENTATION:
      {
         SLIC_WARNING_ROOT("The specified enforcement option has no implementation.");
         break;
      }
      case NO_ENFORCEMENT_IMPLEMENTATION_FOR_REGISTERED_METHOD:
      {
         SLIC_WARNING_ROOT("The specified enforcement option has no implementation for the registered ContactMethod.");
         break;
      }
      case NO_ENFORCEMENT_IMPLEMENTATION_FOR_REGISTERED_OPTION:
      {
         SLIC_WARNING_ROOT("The specified enforcement option has no implementation for the specified EnforcementMethod.");
         break;
      }
      case NO_ENFORCEMENT_ERROR:
      {
         break;
      }
      default:
         break;
   } // end switch over enforcement errors
} // end CouplingSchemeErrors::printEnforcementErrors()

//------------------------------------------------------------------------------
void CouplingSchemeErrors::printEnforcementDataErrors()
{
   switch(this->cs_enforcement_data_error)
   {
      case ERROR_IN_REGISTERED_ENFORCEMENT_DATA:
      {
         SLIC_WARNING_ROOT("Error in registered enforcement data; see warnings.");
         break;
      }
      case NO_ENFORCEMENT_DATA_ERROR:
      {
         break;
      }
      default:
         break;
   } // end switch over enforcement data errors
} // end CouplingSchemeErrors::printEnforcementDataErrors()

//------------------------------------------------------------------------------
// Struct implementation for CouplingSchemeInfo
//------------------------------------------------------------------------------
void CouplingSchemeInfo::printCaseInfo()
{
   switch(this->cs_case_info)
   {
      case SPECIFYING_NO_SLIDING_WITH_REGISTERED_MODE:
      {
         SLIC_DEBUG_ROOT("Overriding with ContactCase=NO_SLIDING with registered ContactMode."); 
         break;
      }
      case SPECIFYING_NO_SLIDING_WITH_REGISTERED_METHOD:
      {
         SLIC_DEBUG_ROOT("Overriding with ContactCase=NO_SLIDING with registered ContactMethod."); 
         break;
      }
      case SPECIFYING_NONE_WITH_REGISTERED_METHOD:
      {
         SLIC_DEBUG_ROOT("Overriding with ContactCase=NO_CASE with registered ContactMethod."); 
         break;
      }
      case SPECIFYING_NONE_WITH_TWO_REGISTERED_MESHES:
      {
         SLIC_DEBUG_ROOT("ContactCase=AUTO not supported with two different meshes; overriding with ContactCase=NO_CASE.");
         break;
      }
      case NO_CASE_INFO:
      {
         break;
      }
      default:
         break;
   } // end switch over case info
} // end CouplingSchemeInfo::printCaseInfo()

//------------------------------------------------------------------------------
void CouplingSchemeInfo::printEnforcementInfo()
{
   switch(this->cs_enforcement_info)
   {
      case SPECIFYING_NULL_ENFORCEMENT_WITH_REGISTERED_METHOD:
      {
         SLIC_DEBUG_ROOT("Overriding with EnforcementMethod=NULL_ENFORCEMENT with registered ContactMethod.");
         break;
      }
      case NO_ENFORCEMENT_INFO:
      {
         break;
      }
      default:
         break;
   } // end switch over enforcement info
} // end CouplingSchemeInfo::printEnforcementInfo()

//------------------------------------------------------------------------------
// CouplingScheme class implementation
//------------------------------------------------------------------------------

//------------------------------------------------------------------------------
CouplingScheme::CouplingScheme( IndexT cs_id, 
                                IndexT mesh_id1,
                                IndexT mesh_id2,
                                int contact_mode,
                                int contact_case,
                                int contact_method,
                                int contact_model,
                                int enforcement_method,
                                int binning_method,
                                ExecutionMode given_exec_mode )
   : m_id                   ( cs_id ) 
   , m_mesh_id1             ( mesh_id1 )
   , m_mesh_id2             ( mesh_id2 )
   , m_given_exec_mode      ( given_exec_mode )
   , m_numTotalNodes        ( 0 )
   , m_fixedBinning         ( false )
   , m_isBinned             ( false )
   , m_isTied               ( false )
   , m_methodData           ( nullptr )
{
  // error sanity checks
  SLIC_ERROR_ROOT_IF( mesh_id1==ANY_MESH, "mesh_id1 cannot be set to ANY_MESH" );
  SLIC_ERROR_ROOT_IF( !validMeshID( m_mesh_id1 ), "invalid mesh_id1=" << mesh_id1 );
  SLIC_ERROR_ROOT_IF( !validMeshID( m_mesh_id2 ), "invalid mesh_id2=" << mesh_id2 );

  SLIC_ERROR_ROOT_IF( !in_range( contact_mode, NUM_CONTACT_MODES ),
                      "invalid contact_mode=" << contact_mode );
  SLIC_ERROR_ROOT_IF( !in_range( contact_method, NUM_CONTACT_METHODS ),
                      "invalid contact_method=" << contact_method );
  SLIC_ERROR_ROOT_IF( !in_range( contact_model, NUM_CONTACT_MODELS ),
                      "invalid contact_model=" << contact_model );
  SLIC_ERROR_ROOT_IF( !in_range( enforcement_method, NUM_ENFORCEMENT_METHODS ),
                      "invalid enforcement_method=" << enforcement_method );
  SLIC_ERROR_ROOT_IF( !in_range( binning_method, NUM_BINNING_METHODS ),
                      "invalid binning_method=" << binning_method );

  m_contactMode = static_cast<ContactMode>( contact_mode );
  m_contactCase = static_cast<ContactCase>( contact_case );
  m_contactMethod = static_cast<ContactMethod>( contact_method );
  m_contactModel = static_cast<ContactModel>( contact_model ),
  m_enforcementMethod = static_cast<EnforcementMethod>( enforcement_method );
  m_binningMethod = static_cast<BinningMethod>( binning_method );

  m_couplingSchemeErrors.cs_mode_error        = NO_MODE_ERROR;
  m_couplingSchemeErrors.cs_case_error        = NO_CASE_ERROR;
  m_couplingSchemeErrors.cs_method_error      = NO_METHOD_ERROR;
  m_couplingSchemeErrors.cs_model_error       = NO_MODEL_ERROR;
  m_couplingSchemeErrors.cs_enforcement_error = NO_ENFORCEMENT_ERROR;

  m_couplingSchemeInfo.cs_case_info        = NO_CASE_INFO;
  m_couplingSchemeInfo.cs_enforcement_info = NO_ENFORCEMENT_INFO;

  m_loggingLevel = TRIBOL_UNDEFINED;

} // end CouplingScheme::CouplingScheme()

//------------------------------------------------------------------------------
void CouplingScheme::updateMeshViews()
{
  auto mesh1 = MeshManager::getInstance().findData(m_mesh_id1);
  auto mesh2 = MeshManager::getInstance().findData(m_mesh_id2);
  SLIC_ERROR_ROOT_IF(mesh1 == nullptr || mesh2 == nullptr, 
    "Register meshes before updating mesh views.");
  m_mesh1 = mesh1->getView();
  m_mesh2 = mesh2->getView();
}

//------------------------------------------------------------------------------
bool CouplingScheme::isValidCouplingScheme()
{
   bool valid {true};
   MeshManager & meshManager = MeshManager::getInstance(); 
   if (!meshManager.findData(this->m_mesh_id1) || !meshManager.findData(this->m_mesh_id2))
   {
      SLIC_WARNING_ROOT("Please register meshes for coupling scheme, " << this->m_id << ".");
      return false;
   }

   MeshData & mesh1 = meshManager.at( this->m_mesh_id1 );
   MeshData & mesh2 = meshManager.at( this->m_mesh_id2 );

   // set boolean for null meshes
   this->m_nullMeshes = mesh1.m_numCells <= 0 || mesh2.m_numCells <= 0;

   // check for invalid mesh topology matches in a coupling scheme
   if (mesh1.getElementType() != mesh2.getElementType())
   {
      SLIC_WARNING_ROOT("Coupling scheme " << this->m_id << " does not support meshes with " << 
                        "different surface element types.");
      mesh1.isMeshValid() = false;
      mesh2.isMeshValid() = false;
   }

   if (mesh1.getMemorySpace() != mesh2.getMemorySpace())
   {
      SLIC_WARNING_ROOT("Coupling scheme " << this->m_id << ": Paired meshes reside in " << 
                        "different memory spaces.");
      mesh1.isMeshValid() = false;
      mesh2.isMeshValid() = false;
   }

   // check for invalid meshes. A mesh could be deemed invalid when registered.
   if (!mesh1.isMeshValid() || !mesh2.isMeshValid())
   {
      return false;
   }
<<<<<<< HEAD
   
   // set boolean for null meshes
   if ( mesh1.numberOfElements() <= 0 || mesh2.numberOfElements() <= 0 )
   {
      this->m_nullMeshes = true;
      valid = true; // a null-mesh coupling scheme should still be valid
   }
=======
>>>>>>> 99068de1

   // check valid contact mode. Not all modes have an implementation
   if (!this->isValidMode()) 
   {
      this->m_couplingSchemeErrors.printModeErrors();
      valid = false;
   }

   // TODO check whether info should be printed before 
   // errors in case AUTO needs to be change to NO_CASE
   // and the check on element thickness needs to be modified
   if (!this->isValidCase())
   {
      this->m_couplingSchemeErrors.printCaseErrors();
      valid = false; 
   }
   else
   {
      // print reasons why case may have been modified
      this->m_couplingSchemeInfo.printCaseInfo();
   }

   if (!this->isValidMethod())
   {
      this->m_couplingSchemeErrors.printMethodErrors();
      valid = false;
   }

   if (!this->isValidModel())
   {
      this->m_couplingSchemeErrors.printModelErrors();
      valid = false;
   }

   if (!this->isValidEnforcement())
   {
      this->m_couplingSchemeErrors.printEnforcementErrors();
      valid = false;
   }
   else if (this->checkEnforcementData() != 0)
   {
      this->m_couplingSchemeErrors.printEnforcementDataErrors();
      valid = false;
   }

   return valid;
} // end CouplingScheme::isValidCouplingScheme()

//------------------------------------------------------------------------------
bool CouplingScheme::isValidMode()
{
   // check if contactMode is not an existing option
   if ( !in_range(this->m_contactMode, NUM_CONTACT_MODES) )  
   {
      this->m_couplingSchemeErrors.cs_mode_error = INVALID_MODE;
      return false;
   }
   else if (this->m_contactMode != SURFACE_TO_SURFACE &&
            this->m_contactMode != SURFACE_TO_SURFACE_CONFORMING)
   {
      this->m_couplingSchemeErrors.cs_mode_error = NO_MODE_IMPLEMENTATION;
      return false;
   }
   else
   {
      this->m_couplingSchemeErrors.cs_mode_error = NO_MODE_ERROR;
   } 
   return true;
} // end CouplingScheme::isValidMode()

//------------------------------------------------------------------------------
bool CouplingScheme::isValidCase()
{
   // set to no error until otherwise noted
   this->m_couplingSchemeErrors.cs_case_error = NO_CASE_ERROR;
   bool isValid = true; // pre-set to a valid case

   // check if contactCase is not an existing option
   if ( !in_range(this->m_contactCase, NUM_CONTACT_CASES) )  
   {
      this->m_couplingSchemeErrors.cs_case_error = INVALID_CASE;
      isValid = false;
   }

   // modify incompatible case with SURFACE_TO_SURFACE_CONFORMING to 
   // NO_SLIDING
   if (this->m_contactMode == SURFACE_TO_SURFACE_CONFORMING && 
       this->m_contactCase != NO_SLIDING)
   {
      this->m_couplingSchemeInfo.cs_case_info = SPECIFYING_NO_SLIDING_WITH_REGISTERED_MODE;
      this->m_contactCase = NO_SLIDING;
   }

   // make sure NO_SLIDING case is specified with ALIGNED_MORTAR
   if (this->m_contactMethod == ALIGNED_MORTAR && 
       this->m_contactCase != NO_SLIDING)
   {
      this->m_couplingSchemeInfo.cs_case_info = SPECIFYING_NO_SLIDING_WITH_REGISTERED_METHOD;
      this->m_contactCase = NO_SLIDING;
   }

   // catch invalid case with SINGLE_MORTAR and MORTAR_WEIGHTS and switch 
   // case to NONE (no case required). 
   if ((this->m_contactMethod == SINGLE_MORTAR   ||
        this->m_contactMethod == MORTAR_WEIGHTS) &&
       (this->m_contactCase != NO_CASE && this->m_contactCase != NO_SLIDING))
   {
      this->m_couplingSchemeInfo.cs_case_info = SPECIFYING_NONE_WITH_REGISTERED_METHOD;
      this->m_contactCase = NO_CASE;
   }

<<<<<<< HEAD
   // catch incorrectly specified AUTO contact case
   if (this->m_contactCase == AUTO &&
       (this->m_mesh_id1 != this->m_mesh_id2))
   {
      this->m_couplingSchemeInfo.cs_case_info = SPECIFYING_NONE_WITH_TWO_REGISTERED_MESHES;
      this->m_contactCase = NO_CASE;
   }

   // specify auto-contact specific interpenetration check and verify 
   // element thicknesses have been registered
   if (this->m_contactCase == AUTO)
   { 
      m_parameters.auto_interpen_check = true;

      MeshManager & meshManager = MeshManager::getInstance(); 
      MeshData & mesh1 = meshManager.at( this->m_mesh_id1 );
      MeshData & mesh2 = meshManager.at( this->m_mesh_id2 );

      if (!mesh1.getElementData().m_is_element_thickness_set ||
          !mesh2.getElementData().m_is_element_thickness_set)
      {
         this->m_couplingSchemeErrors.cs_case_error = INVALID_CASE_DATA;
         return false;
      }
   }
   else
   {
      m_parameters.auto_interpen_check = false;
   }
   
   // if we are here we have modified the case with no error.
   this->m_couplingSchemeErrors.cs_case_error = NO_CASE_ERROR;
=======
   parameters_t& params = parameters_t::getInstance();
   if (this->m_contactMethod == COMMON_PLANE)
   {
      switch (this->m_contactCase)
      {
         case AUTO:
         {
            // specify auto-contact specific interpenetration check and verify 
            // element thicknesses have been registered
            params.auto_interpen_check = true;

            MeshManager & meshManager = MeshManager::getInstance(); 
            MeshData & mesh1 = meshManager.GetMeshInstance( this->m_meshId1 );
            MeshData & mesh2 = meshManager.GetMeshInstance( this->m_meshId2 );

            if (!mesh1.m_elemData.m_is_element_thickness_set ||
                !mesh2.m_elemData.m_is_element_thickness_set)
            {
               this->m_couplingSchemeErrors.cs_case_error = INVALID_CASE_DATA;
               isValid = false;
            }
            break;
         }
         case TIED_FULL:
         {
            // uncomment when there is an implementation
            //params.auto_interpen_check = false;
            this->m_couplingSchemeErrors.cs_case_error = NO_CASE_IMPLEMENTATION;
            isValid = false;
            break;
         }
         default:
            params.auto_interpen_check = false;
      } // end switch on case
   } // end if check on common-plane
>>>>>>> 99068de1

   return isValid;
} // end CouplingScheme::isValidCase()

//------------------------------------------------------------------------------
bool CouplingScheme::isValidMethod()
{
   ////////////////////////
   //        NOTE        //
   ////////////////////////
   // Any new method has to be added as a case in the switch statement, even 
   // if there are no specific checks, otherwise Tribol will error out assuming 
   // that there is no implementation for a method in the ContactMethod enum list

   // check if contactMethod is not an existing option
   if ( !in_range(this->m_contactMethod, NUM_CONTACT_METHODS) )
   {
      this->m_couplingSchemeErrors.cs_method_error = INVALID_METHOD;
      return false;
   }

   MeshManager & meshManager = MeshManager::getInstance(); 
   MeshData & mesh1 = meshManager.at( this->m_mesh_id1 );
   MeshData & mesh2 = meshManager.at( this->m_mesh_id2 );
   int dim = mesh1.spatialDimension();

   // check all methods for basic validity issues for non-null meshes
   if (!this->m_nullMeshes)
   {
      if ( this->m_contactMethod == ALIGNED_MORTAR ||
           this->m_contactMethod == MORTAR_WEIGHTS ||
           this->m_contactMethod == SINGLE_MORTAR )
      {
         if (mesh1.numberOfNodesPerElement() != mesh2.numberOfNodesPerElement())
         {
            this->m_couplingSchemeErrors.cs_method_error = DIFFERENT_FACE_TYPES; 
            return false;
         }
         if( this->m_mesh_id1 == this->m_mesh_id2 )
         {
            this->m_couplingSchemeErrors.cs_method_error = SAME_MESH_IDS;
            if (dim != 3)
            {
               this->m_couplingSchemeErrors.cs_method_error = SAME_MESH_IDS_INVALID_DIM;
            }
            return false;
         }

         if (dim != 3)
         {
            this->m_couplingSchemeErrors.cs_method_error = INVALID_DIM;
            return false;
         } 
      }
      else if ( this->m_contactMethod == COMMON_PLANE )
      {
         // check for different face types. This is not yet supported
         if (mesh1.numberOfNodesPerElement() != mesh2.numberOfNodesPerElement())
         {
            this->m_couplingSchemeErrors.cs_method_error = DIFFERENT_FACE_TYPES; 
            return false;
         }
      } // end switch on contact method
      else
      {
         // if we are here there may be a method with no implementation. 
         // See note at top of routine.
         this->m_couplingSchemeErrors.cs_method_error = NO_METHOD_IMPLEMENTATION;
         return false;
      }

      if ( this->m_contactMethod == ALIGNED_MORTAR ||
           this->m_contactMethod == SINGLE_MORTAR  ||
           this->m_contactMethod == COMMON_PLANE )
      {
         if ( mesh1.numberOfElements() > 0 && !mesh1.getNodalFields().m_is_nodal_response_set )
         {
            this->m_couplingSchemeErrors.cs_method_error = NULL_NODAL_RESPONSE;
            return false; 
         }
 
         if ( mesh2.numberOfElements() > 0 && !mesh2.getNodalFields().m_is_nodal_response_set )
         {
            this->m_couplingSchemeErrors.cs_method_error = NULL_NODAL_RESPONSE;
            return false; 
         }
      
      }
   } // end if-check on non-null meshes

   // TODO check for nodal displacements for methods that require this data 

   // no method error if here
   this->m_couplingSchemeErrors.cs_method_error = NO_METHOD_ERROR;
   return true;

} // end CouplingScheme::isValidMethod()

//------------------------------------------------------------------------------
bool CouplingScheme::isValidModel()
{
   // Note: add a method check for compatible models when implementing a new 
   // method in Tribol

   // check if the m_contactModel is not an existing option
   if ( !in_range(this->m_contactModel, NUM_CONTACT_MODELS) )  
   {
      this->m_couplingSchemeErrors.cs_model_error = INVALID_MODEL; 
      return false;
   }

   // check for model and method compatibility issues
   switch (this->m_contactMethod)
   {
      case SINGLE_MORTAR:
      case ALIGNED_MORTAR:
      case MORTAR_WEIGHTS:
      {
         if ( this->m_contactModel != FRICTIONLESS && this->m_contactModel != NULL_MODEL  )
         {
            this->m_couplingSchemeErrors.cs_model_error = NO_MODEL_IMPLEMENTATION_FOR_REGISTERED_METHOD;
            return false;
         }
         break;
      }

      case COMMON_PLANE:
      {
         if ( this->m_contactModel != FRICTIONLESS &&
              this->m_contactModel != NULL_MODEL )
         {
            this->m_couplingSchemeErrors.cs_model_error = NO_MODEL_IMPLEMENTATION_FOR_REGISTERED_METHOD;
            return false;
         }   
         if ( this->m_contactCase == TIED_NORMAL && this->m_contactModel == ADHESION_SEPARATION_SCALAR_LAW )
         {
            this->m_couplingSchemeErrors.cs_model_error = NO_MODEL_IMPLEMENTATION;
            return false;
         }   
         break;
      }
      
      default:
      {
         // Don't need to add default error/info. Compatibility is driven by existing 
         // method implementations, which are checked in isValidMethod()
         break;
      }
   } // end switch

   this->m_couplingSchemeErrors.cs_model_error = NO_MODEL_ERROR;
   return true;
} // end isValidModel()

//------------------------------------------------------------------------------
bool CouplingScheme::isValidEnforcement()
{
   // NOTE: Add a method check here for compatible enforcement when adding a 
   // new method to Tribol

   // check if the enforcementMethod is not an existing option
   if ( !in_range(this->m_enforcementMethod, NUM_ENFORCEMENT_METHODS) )  
   {
      this->m_couplingSchemeErrors.cs_enforcement_error = INVALID_ENFORCEMENT;
      return false;
   }

   // check for invalid method/enforcement compatibility
   switch (this->m_contactMethod)
   {
      case MORTAR_WEIGHTS:
      {
         // force NULL_ENFORCEMENT for MORTAR_WEIGHTS. Only possible choice
         if (this->m_enforcementMethod != NULL_ENFORCEMENT)
         {
            this->m_couplingSchemeInfo.cs_enforcement_info = 
               SPECIFYING_NULL_ENFORCEMENT_WITH_REGISTERED_METHOD;
            this->m_enforcementMethod = NULL_ENFORCEMENT;
            // don't return
         }
         if ( this->m_enforcementOptions.lm_implicit_options.eval_mode != ImplicitEvalMode::MORTAR_WEIGHTS_EVAL )
         {
            // Note, not adding a cs_enforcement_info note here since MORTAR_WEIGHTS only 
            // works with this eval mode. This is simply protecting a user from specifying 
            // something that doesn't make sense for this specialized 'method'. This does 
            // not affect requirements on registered data or output for the user.
            this->m_enforcementOptions.lm_implicit_options.eval_mode = ImplicitEvalMode::MORTAR_WEIGHTS_EVAL;
            // don't return
         }
         if ( this->m_enforcementOptions.lm_implicit_options.sparse_mode != SparseMode::MFEM_LINKED_LIST )
         {
            this->m_couplingSchemeErrors.cs_enforcement_error = 
               NO_ENFORCEMENT_IMPLEMENTATION_FOR_REGISTERED_OPTION;
            return false;
         } 
         break;
      } // end case MORTAR_WEIGHTS

      case ALIGNED_MORTAR:
      case SINGLE_MORTAR:
      {
         if ( this->m_enforcementMethod == PENALTY )
         {
            this->m_couplingSchemeErrors.cs_enforcement_error = 
               NO_ENFORCEMENT_IMPLEMENTATION_FOR_REGISTERED_METHOD;
            return false;
         }
         else if ( this->m_enforcementMethod != LAGRANGE_MULTIPLIER )
         {
            // Don't change to valid enforcement method. Data required 
            // for valid method likely not registered
            this->m_couplingSchemeErrors.cs_enforcement_error = 
               INVALID_ENFORCEMENT_FOR_REGISTERED_METHOD;
            return false;
         }
         else if ( this->m_enforcementMethod == LAGRANGE_MULTIPLIER )
         {
            if ( !this->m_enforcementOptions.lm_implicit_options.enforcement_option_set )
            {
               this->m_couplingSchemeErrors.cs_enforcement_error = 
                  OPTIONS_NOT_SET;
               return false;
            }
            else if ( 
               this->m_enforcementOptions.lm_implicit_options.sparse_mode != SparseMode::MFEM_LINKED_LIST && 
               this->m_enforcementOptions.lm_implicit_options.sparse_mode !=
               SparseMode::MFEM_ELEMENT_DENSE )
            {
               this->m_couplingSchemeErrors.cs_enforcement_error = 
                  NO_ENFORCEMENT_IMPLEMENTATION_FOR_REGISTERED_OPTION;
               return false;
            } 
            else if ( this->m_enforcementOptions.lm_implicit_options.eval_mode == ImplicitEvalMode::MORTAR_WEIGHTS_EVAL )
            {
               this->m_couplingSchemeErrors.cs_enforcement_error =
                  NO_ENFORCEMENT_IMPLEMENTATION_FOR_REGISTERED_OPTION;
               return false;
            }
         }
         break;
      } // end case SINGLE_MORTAR

      case COMMON_PLANE:
      {
         // check if PENALTY is not chosen. This is the only possible (and foreseeable)
         // choice for COMMON_PLANE
         if ( this->m_enforcementMethod != PENALTY )
         {
            this->m_couplingSchemeErrors.cs_enforcement_error = 
               INVALID_ENFORCEMENT_FOR_REGISTERED_METHOD;
            return false;
         }
         else if ( !this->m_enforcementOptions.penalty_options.constraint_type_set )
         {
            this->m_couplingSchemeErrors.cs_enforcement_error = 
               OPTIONS_NOT_SET;
            return false;
         }
         break;
      }

      default:
      {
         // no default check. These are method driven and method checks are performed 
         // in isValidMethod(). 
         break; 
      }
   } // end switch
 
   this->m_couplingSchemeErrors.cs_enforcement_error = NO_ENFORCEMENT_ERROR;
   return true;
} // end CouplingScheme::isValidEnforcement()

//------------------------------------------------------------------------------
int CouplingScheme::checkEnforcementData()
{
   
   MeshManager & meshManager = MeshManager::getInstance(); 
   MeshData & mesh1 = meshManager.at( this->m_mesh_id1 );
   MeshData & mesh2 = meshManager.at( this->m_mesh_id2 );
   this->m_couplingSchemeErrors.cs_enforcement_data_error 
      = NO_ENFORCEMENT_DATA_ERROR; 

   int err = 0;
   switch (this->m_contactMethod)
   {
      case MORTAR_WEIGHTS:
         // no-op for now
         break;
      case ALIGNED_MORTAR:
         // don't break
      case SINGLE_MORTAR:
      {
         switch (this->m_enforcementMethod)
         {
            case LAGRANGE_MULTIPLIER:
            {
               // check LM data. Note, this routine is guarded against null-meshes
               if (mesh2.checkLagrangeMultiplierData() != 0) // nonmortar side only
               {
                  this->m_couplingSchemeErrors.cs_enforcement_data_error = ERROR_IN_REGISTERED_ENFORCEMENT_DATA;
                  err = 1;
               } 
               break;
            } // end case LAGRANGE_MULTIPLIER
            default:
               // no-op
               break;
         } // end switch over enforcement method
         break;
      } // end case SINGLE_MORTAR
      case COMMON_PLANE:
      {
         switch (this->m_enforcementMethod)
         {
            case PENALTY:
            {
               // check penalty data. Note, this routine is guarded against null-meshes
               PenaltyEnforcementOptions& pen_enfrc_options = this->m_enforcementOptions.penalty_options;
               if (mesh1.checkPenaltyData( pen_enfrc_options ) != 0 ||
                   mesh2.checkPenaltyData( pen_enfrc_options ) != 0)
               {
                  this->m_couplingSchemeErrors.cs_enforcement_data_error 
                     = ERROR_IN_REGISTERED_ENFORCEMENT_DATA;
                  err = 1;
               }
               break;
            } // end case PENALTY
            default:
               // no-op
               break;
         }  // end switch over enforcement method
      } // end case COMMON_PLANE
      default:
         // no-op
         break;
   } // end switch on method

   return err;

} // end CouplingScheme::checkEnforcementData()

//------------------------------------------------------------------------------
void CouplingScheme::performBinning()
{
   // Find the interacting pairs for this coupling scheme. Will not use
   // binning if setInterfacePairs has been called.
   if (!this->m_nullMeshes)
   {
      if( !this->hasFixedBinning() ) 
      {
         // create interface pairs based on allocator id
         m_interface_pairs = ArrayT<InterfacePair>(0, 0, m_allocator_id);

         InterfacePairFinder finder(this);
         finder.initialize();
         finder.findInterfacePairs();

         // For Cartesian binning, we only need to compute the binning once
         if(this->getBinningMethod() == BINNING_CARTESIAN_PRODUCT)
         {
            this->setFixedBinning(true);
         }

         // set fixed binning depending on contact case, 
         // e.g. NO_SLIDING
         this->setFixedBinningPerCase();
      }
   } // end if-non-null meshes
   return;
}

//------------------------------------------------------------------------------
int CouplingScheme::apply( int cycle, RealT t, RealT &dt ) 
{
  auto& params = m_parameters;
  
  // loop over number of interface pairs
  IndexT numPairs = m_interface_pairs.size();

  SLIC_DEBUG("Coupling scheme " << m_id << " has " << numPairs << " pairs.");

  // loop over all pairs and perform geometry checks to see if they are
  // interacting
  auto pairs = getInterfacePairsView();
  auto contact_method = m_contactMethod;
  auto contact_case = m_contactCase;
  ArrayT<int> pair_err_data(1, 1, getAllocatorId());
  auto pair_err = pair_err_data.view();
  // clear contact planes to be populated/allocated anew for this cycle
  if (spatialDimension() == 2)
  {
    m_contact_plane2d = ArrayT<ContactPlane2D>(numPairs, numPairs, getAllocatorId());
    m_contact_plane3d = ArrayT<ContactPlane3D>(0, 1, getAllocatorId());
  }
  else
  {
    m_contact_plane2d = ArrayT<ContactPlane2D>(0, 1, getAllocatorId());
    m_contact_plane3d = ArrayT<ContactPlane3D>(numPairs, numPairs, getAllocatorId());
  }
  auto planes_2d = m_contact_plane2d.view();
  auto planes_3d = m_contact_plane3d.view();
  auto& mesh1 = getMesh1();
  auto& mesh2 = getMesh2();
  ArrayT<IndexT> planes_ct_data(1, 1, getAllocatorId());
  auto planes_ct = planes_ct_data.view();
  forAllExec(getExecutionMode(), numPairs,
    [pairs, mesh1, mesh2, params, contact_method, contact_case, planes_2d, 
      planes_3d, planes_ct, pair_err] TRIBOL_HOST_DEVICE (IndexT i) mutable
    {
      auto& pair = pairs[i];
      
      // call wrapper around the contact method/case specific 
      // geometry checks to determine whether to include a pair 
      // in the active set
      bool interact = false;
      FaceGeomError interact_err = CheckInterfacePair(
        pair, mesh1, mesh2, params, contact_method, contact_case, 
        interact, planes_2d, planes_3d, planes_ct.data());
        
      // // Update pair reporting data for this coupling scheme
      // this->updatePairReportingData( interact_err );

      // TODO refine how these errors are handled. Here we skip over face-pairs with errors. That is, 
      // they are not registered for contact, but we don't error out.
      if (interact_err != NO_FACE_GEOM_ERROR)
      {
        pair_err[0] = 1;
        pair.m_is_contact_candidate = false;
        // TODO consider printing offending face(s) coordinates for debugging
        // SLIC_DEBUG("Face geometry error, " << static_cast<int>(interact_err) << "for pair, " << kp << ".");
        // continue; // TODO SRW why do we need this? Seems like we want to update interface pair below if-statements
      }
      else if (!interact)
      {
        pair.m_is_contact_candidate = false;
      }
      else
      {
        pair.m_is_contact_candidate = true;
      }
    }
  );

  ArrayT<int, 1, MemorySpace::Host> planes_ct_host(planes_ct_data);
  if (spatialDimension() == 2)
  {
    m_contact_plane2d.resize(planes_ct_host[0]);
  }
  else
  {
    m_contact_plane3d.resize(planes_ct_host[0]); 
  }
  
  // Here, the pair_err is checked, which detects an issue with a face-pair geometry
  // (which has been skipped over for contact eligibility) and reports this warning.
  // This is intended to indicate to a user that there may be bad geometry, or issues with 
  // complex cg calculations that need debugging.
  //
  // This is complex because a host-code may have unavoidable 'bad' geometry and wish 
  // to continue the simulation. In this case, we may 'punt' on those face-pairs, which 
  // may be reasonable and not an error. Alternatively, this warning may indicate a bug 
  // or issue in the cg that a host-code does desire to have resolved. For this reason, this
  // message is kept at the warning level.
  ArrayT<int, 1, MemorySpace::Host> pair_err_host(pair_err_data);
  SLIC_INFO_IF( pair_err_host[0]!=0, "CouplingScheme::apply(): possible issues with orientation, " << 
                "input, or invalid overlaps in CheckInterfacePair()." );

  // aggregate across ranks for this coupling scheme? SRW
  SLIC_DEBUG("Number of active interface pairs: " << getNumActivePairs());

  // wrapper around contact method, case, and 
  // enforcement to apply the interface physics in both 
  // normal and tangential directions. This function loops 
  // over the pairs on the coupling scheme and applies the 
  // appropriate physics in the normal and tangential directions.
  int err = ApplyInterfacePhysics( this, cycle, t );

  SLIC_WARNING_IF(err!=0, "CouplingScheme::apply(): error in ApplyInterfacePhysics for " <<
                  "coupling scheme, " << this->m_id << ".");

  // compute Tribol timestep vote on the coupling scheme
  if (err == 0 && getNumActivePairs() > 0)
  {
    computeTimeStep(dt);
  }

  // write output
  writeInterfaceOutput( m_output_directory,
                        params.vis_type, 
                        cycle, t );

   if (err != 0)
   {
      return 1;
   }
   else
   {
      // here we don't have any error in the application of interface physics, 
      // but may have face-pair data reporting skipped pair statistics for debug print
      this->printPairReportingData();
      return 0;
   }
  
} // end CouplingScheme::apply()

//------------------------------------------------------------------------------
bool CouplingScheme::init()
{
   // check for valid coupling scheme only for non-null-meshes
   bool valid = false;
   valid = this->isValidCouplingScheme();
   this->m_isValid = valid;
   if (this->m_isValid)
   {
      auto& mesh_data1 = MeshManager::getInstance().at( this->m_mesh_id1 );
      auto& mesh_data2 = MeshManager::getInstance().at( this->m_mesh_id2 );

      // set individual coupling scheme logging level
      this->setSlicLoggingLevel();

      // determine execution mode for kernels (already verified the memory
      // spaces of each mesh match in isValidCouplingScheme())
      m_exec_mode = ::tribol::getExecutionMode(mesh_data1.getMemorySpace(), m_given_exec_mode);

      // Update memory spaces of mesh data which are originally set as dynamic
      // (ensures data owned by MeshData is in the right memory space)
#ifdef TRIBOL_USE_UMPIRE
      if (mesh_data1.getMemorySpace() == MemorySpace::Dynamic)
      {
        switch (m_exec_mode)
        {
          case ExecutionMode::Sequential:
  #ifdef TRIBOL_USE_RAJA
    #ifdef TRIBOL_USE_OPENMP
          case ExecutionMode::OpenMP:
    #endif
  #endif
            mesh_data1.updateAllocatorId(getResourceAllocatorID(MemorySpace::Host));
            mesh_data2.updateAllocatorId(getResourceAllocatorID(MemorySpace::Host));
            break;
  #ifdef TRIBOL_USE_RAJA
    #ifdef TRIBOL_USE_CUDA
          case ExecutionMode::Cuda:
            mesh_data1.updateAllocatorId(getResourceAllocatorID(MemorySpace::Device));
            mesh_data2.updateAllocatorId(getResourceAllocatorID(MemorySpace::Device));
            break;
    #endif
    #ifdef TRIBOL_USE_HIP
          case ExecutionMode::Hip:
            mesh_data1.updateAllocatorId(getResourceAllocatorID(MemorySpace::Device));
            mesh_data2.updateAllocatorId(getResourceAllocatorID(MemorySpace::Device));
            break;
    #endif
  #endif
          default:
            // no-op
            break;
        }
      }
#endif
      m_allocator_id = mesh_data1.getAllocatorId();

      if (m_contactMethod != COMMON_PLANE)
      {
        if (m_exec_mode != ExecutionMode::Sequential)
        {
          SLIC_ERROR_ROOT("Only sequential execution on host supported for contact methods "
            "other than COMMON_PLANE.");
          return false;
        }
      }

      // compute the face data
      mesh_data1.computeFaceData();
      if (this->m_mesh_id2 != this->m_mesh_id1)
      {
         mesh_data2.computeFaceData();
      }
      
      this->allocateMethodData();

      // set mesh viewers (with computed face data) to send to device, if
      // required
      m_mesh1 = mesh_data1.getView();
      m_mesh2 = mesh_data2.getView();

      return true;
   }
   else
   {
      return false;
   }
}

//------------------------------------------------------------------------------
void CouplingScheme::setSlicLoggingLevel()
{
   // set slic logging level for coupling schemes that have API modified logging levels
   if (this->m_loggingLevel != TRIBOL_UNDEFINED)
   {
      switch (this->m_loggingLevel)
      {
         case TRIBOL_DEBUG:
         {
            axom::slic::setLoggingMsgLevel( axom::slic::message::Debug );
            break;
         } 
         case TRIBOL_INFO:
         {
            axom::slic::setLoggingMsgLevel( axom::slic::message::Info );
            break;
         } 
         case TRIBOL_WARNING:
         {
            axom::slic::setLoggingMsgLevel( axom::slic::message::Warning );
            break;
         } 
         case TRIBOL_ERROR:
         {
            axom::slic::setLoggingMsgLevel( axom::slic::message::Error );
            break;
         } 
         default:
         {
            axom::slic::setLoggingMsgLevel( axom::slic::message::Warning );
            break;
         }
      } // end switch
   } // end if
}

//------------------------------------------------------------------------------
void CouplingScheme::allocateMethodData()
{
   auto& mesh1 = MeshManager::getInstance().getData(m_mesh_id1);
   auto& mesh2 = MeshManager::getInstance().getData(m_mesh_id2);
   // check for valid coupling schemes for those with non-null meshes.
   // Note: keep if-block for non-null meshes here. A valid coupling scheme 
   // may have null meshes, but we don't want to allocate unnecessary memory here.
   if (mesh1.numberOfElements() > 0 && mesh2.numberOfElements() > 0)
   {
      this->m_numTotalNodes = mesh1.numberOfNodes();

      // dynamically allocate method data object for mortar method
      switch (this->m_contactMethod)
      {
         case ALIGNED_MORTAR:
         case MORTAR_WEIGHTS:
         case SINGLE_MORTAR:
         {
            // dynamically allocate method data object
            this->m_methodData = new MortarData;
            static_cast<MortarData*>( m_methodData )->m_numTotalNodes = this->m_numTotalNodes;
            break;
         } // end case SINGLE_MORTAR
         default:
         {
            this->m_methodData = nullptr;
            break;
         }
      } // end if on non-null meshes

   } // end if on non-null-meshes
} // end CouplingScheme::allocateMethodData()

//------------------------------------------------------------------------------
RealT CouplingScheme::getGapTol( int fid1, int fid2 ) const
{
   RealT gap_tol = 0.;

   // add debug warning if this routine is called for interface methods 
   // that do not require gap tolerances 
   switch ( m_contactMethod ) {

      case SINGLE_MORTAR :
         SLIC_WARNING("CouplingScheme::getGapTol(): 'SINGLE_MORTAR' " << 
                      "method does not require use of a gap tolerance." );
         break;

      case ALIGNED_MORTAR :
         SLIC_WARNING("CouplingScheme::getGapTol(): 'ALIGNED_MORTAR' " << 
                      "method does not require use of a gap tolerance." );
         break;

      case MORTAR_WEIGHTS :
         SLIC_WARNING("CouplingScheme::getGapTol(): 'MORTAR_WEIGHTS' " << 
                      "method does not require use of a gap tolerance." );
         break;

      case COMMON_PLANE :

         switch ( m_contactCase ) {

<<<<<<< HEAD
            case TIED :
               gap_tol = m_parameters.gap_tied_tol *
                         axom::utilities::max( m_mesh1->getFaceRadii()[fid1],
                                               m_mesh2->getFaceRadii()[fid2] );
=======
            case TIED_NORMAL :
               gap_tol = params.gap_tied_tol *
                         axom::utilities::max( mesh1.m_faceRadius[fid1],
                                               mesh2.m_faceRadius[fid2] );
>>>>>>> 99068de1
               break;

            default :  
               gap_tol = -1. * m_parameters.gap_tol_ratio *  
                         axom::utilities::max( m_mesh1->getFaceRadii()[fid1],
                                               m_mesh2->getFaceRadii()[fid2] );
               break;

         } // end switch over m_contactModel
         break;

      default : 
         break;
   } // end switch over m_contactMethod
  
   return gap_tol;
}

//------------------------------------------------------------------------------
void CouplingScheme::computeTimeStep(RealT &dt)
{
   if (dt < 1.e-8)
   {
      // current timestep too small for Tribol vote. Leave unchanged and return
      return;
   }

   // make sure velocities are registered
   if (!m_mesh1->hasVelocity() || !m_mesh2->hasVelocity())
   {
      if (m_mesh1->numberOfElements() > 0 && m_mesh2->numberOfElements() > 0)
      {
         // invalid registration of nodal velocities for non-null meshes
         dt = -1.0;
         return;
      }
      else
      {
         // at least one null mesh with allowable null velocities; don't modify dt
         return;
      } 
   }

   // if we are here we have registered velocities for non-null meshes
   // and can compute the timestep vote
   switch( m_contactMethod ) {
      case SINGLE_MORTAR :
         // no-op
         break;
      case ALIGNED_MORTAR :
         // no-op
         break;
      case MORTAR_WEIGHTS :
         // no-op
         break;
      case COMMON_PLANE : 
         if ( m_enforcementMethod == PENALTY )
         {
            if (m_parameters.enable_timestep_vote)
            {
               this->computeCommonPlaneTimeStep( dt ); 
            }
         }
         break;
      default :
         break;
   } // end-switch
}

//------------------------------------------------------------------------------
void CouplingScheme::computeCommonPlaneTimeStep(RealT &dt)
{
  // note: the timestep vote is based on a maximum allowable interpenetration
  // approach checking current gaps and then performing a velocity projection.
  // This timestep vote is not derived from a stability analysis and does not 
  // account for the spring stiffness in a CFL-like timestep constraint. 
  // The timestep vote in this routine is intended to avoid missing contact or 
  // inadequately resolving contact by detecting 'too much' interpenetration. 
  // To do this, the first check is a 'gap check' where the current gap is 
  // checked against a fraction of the element-thicknesses. The second check 
  // assumes zero gap, and then does a velocity projection followed by the 
  // 'gap check' using this new, projected gap.

  auto& mesh1 = getMesh1();
  auto& mesh2 = getMesh2();
 
  // check if the element thicknesses have been set. This is now
  // regardless of exact penalty calculation type, since element
  // thicknesses are required for auto contact even if a constant
  // penalty is used
  if ( !mesh1.getElementData().m_is_element_thickness_set ||
       !mesh2.getElementData().m_is_element_thickness_set )
  {
    return; 
  }

  RealT proj_ratio = m_parameters.timestep_pen_frac;
  //int num_sides = 2; // always 2 sides in a single coupling scheme
  int dim = spatialDimension();

  // loop over each interface pair. Even if pair is not in contact, 
  // we still do a velocity projection for that proximate face-pair 
  // to see if interpenetration next cycle 'may' be too much
  auto cs_view = getView();
  ArrayT<RealT> dt_temp_data({dt, dt}, getAllocatorId());
  ArrayViewT<RealT> dt_temp = dt_temp_data;
  // [0]: exceed_max_gap1, [1]: exceed_max_gap2, [2]: neg_dt_gap_msg, [3]: neg_dt_vel_proj_msg
  ArrayT<bool> msg_data({false, false, false, false}, getAllocatorId());
  ArrayViewT<bool> msg = msg_data;
  forAllExec(getExecutionMode(), getNumActivePairs(),
    [cs_view, dim, proj_ratio, msg, dt_temp, dt] TRIBOL_HOST_DEVICE (IndexT i)
    {
      auto& plane = cs_view.getContactPlane(i);

      auto& mesh1 = cs_view.getMesh1();
      auto& mesh2 = cs_view.getMesh2();

      // get pair indices
      IndexT index1 = plane.getCpElementId1();
      IndexT index2 = plane.getCpElementId2();

      constexpr int max_dim = 3;
      constexpr int max_nodes_per_elem = 4;
      StackArrayT<RealT, max_dim * max_nodes_per_elem> x1;
      StackArrayT<RealT, max_dim * max_nodes_per_elem> v1;
      mesh1.getFaceCoords( index1, x1 );
      mesh1.getFaceVelocities( index1, v1 );

      StackArrayT<RealT, max_dim * max_nodes_per_elem> x2;
      StackArrayT<RealT, max_dim * max_nodes_per_elem> v2;
      mesh2.getFaceCoords( index2, x2 );
      mesh2.getFaceVelocities( index2, v2 );

      /////////////////////////////////////////////////////////////
      // calculate face velocities at projected overlap centroid //
      /////////////////////////////////////////////////////////////
      StackArrayT<RealT, max_dim> vel_f1;
      StackArrayT<RealT, max_dim> vel_f2;
      initRealArray( vel_f1, dim, 0.0 );
      initRealArray( vel_f2, dim, 0.0 );

      // interpolate nodal velocity at overlap centroid as projected 
      // onto face 1
      RealT cXf1 = plane.m_cXf1;
      RealT cYf1 = plane.m_cYf1;
      RealT cZf1 = (dim == 3) ? plane.m_cZf1 : 0.;
      GalerkinEval( x1, cXf1, cYf1, cZf1,
                    LINEAR, PHYSICAL, dim, dim, 
                    v1, vel_f1 );
      // interpolate nodal velocity at overlap centroid as projected 
      // onto face 2
      RealT cXf2 = plane.m_cXf2;
      RealT cYf2 = plane.m_cYf2;
      RealT cZf2 = (dim == 3) ? plane.m_cZf2 : 0.;
      GalerkinEval( x2, cXf2, cYf2, cZf2,
                    LINEAR, PHYSICAL, dim, dim, 
                    v2, vel_f2 );

      ////////////////////////////////////////////////
      //                                            //
      // Compute Timestep Vote Based on a Few Cases //
      //                                            //
      ////////////////////////////////////////////////

      ///////////////////////////////////////////////
      // compute data common to all timestep votes //
      ///////////////////////////////////////////////

      // compute velocity projections:
      // compute the dot product between the face velocities 
      // at the overlap-centroid-to-face projected centroid and each
      // face's outward unit normal AND the overlap normal.
      RealT v1_dot_n, v2_dot_n, v1_dot_n1, v2_dot_n2;
      RealT overlapNormal[max_dim];
      overlapNormal[0] = plane.m_nX;
      overlapNormal[1] = plane.m_nY;
      if (dim == 3)
      {
        overlapNormal[2] = plane.m_nZ;
      }

      // get face normals
      RealT fn1[max_dim], fn2[max_dim];
      mesh1.getFaceNormal( index1, fn1 );
      mesh2.getFaceNormal( index2, fn2 );

      // compute projections
      v1_dot_n  = dotProd( vel_f1, overlapNormal, dim );
      v2_dot_n  = dotProd( vel_f2, overlapNormal, dim );
      v1_dot_n1 = dotProd( vel_f1, fn1, dim );
      v2_dot_n2 = dotProd( vel_f2, fn2, dim );

      // Keep debug print statements. This routine is still in the testing phase
      //std::cout << "face 1 normal: " << fn1[0] << ", " << fn1[1] << ", " << fn1[2] << std::endl;
      //std::cout << "face 2 normal: " << fn2[0] << ", " << fn2[1] << ", " << fn2[2] << std::endl;
      //std::cout << " " << std::endl;
      //std::cout << "face 1 vel: " << vel_f1[0] << ", " << vel_f1[1] << ", " << vel_f1[2] << std::endl;
      //std::cout << "face 2 vel: " << vel_f2[0] << ", " << vel_f2[1] << ", " << vel_f2[2] << std::endl;
      //std::cout << " " << std::endl;
      //std::cout << "First v1_dot_n1 calc: " << v1_dot_n1 << std::endl;
      //std::cout << "First v2_dot_n2 calc: " << v2_dot_n2 << std::endl;
      //std::cout << "First v1_dot_n: " << v1_dot_n << std::endl;
      //std::cout << "First v2_dot_n: " << v2_dot_n << std::endl;

      // add tiny amount to velocity projections to avoid division by zero. 
      // Note that if these projections are close to zero, there may be 
      // stationary interactions or tangential motion. In this case, any 
      // timestep estimate will be very large, and not control the simulation
      RealT tiny = 1.e-12;
      RealT tiny1 = (v1_dot_n >= 0.) ? tiny : -1.*tiny;
      RealT tiny2 = (v2_dot_n >= 0.) ? tiny : -1.*tiny;
      v1_dot_n  += tiny1;
      v2_dot_n  += tiny2;
      // reset tiny velocity based on face normal projections.
      tiny1 = (v1_dot_n1 >= 0.) ? tiny : -1.*tiny;
      tiny2 = (v2_dot_n2 >= 0.) ? tiny : -1.*tiny;
      v1_dot_n1 += tiny1;
      v2_dot_n2 += tiny2;

      // Keep debug print statements. This routine is still in the testing phase
      //std::cout << "Second v1_dot_n1 calc: " << v1_dot_n1 << std::endl;
      //std::cout << "Second v2_dot_n2 calc: " << v2_dot_n2 << std::endl;
      //std::cout << "Second v1_dot_n: " << v1_dot_n << std::endl;
      //std::cout << "Second v2_dot_n: " << v2_dot_n << std::endl;

      // get volume element thicknesses associated with each face in this pair
      RealT t1 = mesh1.getElementData().m_thickness[index1];
      RealT t2 = mesh2.getElementData().m_thickness[index2];

      // compute the existing gap vector (recall gap is x1-x2 by convention)
      RealT gapVec[max_dim];
      gapVec[0] = plane.m_cXf1 - plane.m_cXf2;
      gapVec[1] = plane.m_cYf1 - plane.m_cYf2;
      if (dim == 3)
      {
        gapVec[2] = plane.m_cZf1 - plane.m_cZf2;
      }

      // compute the dot product between gap vector and the outward unit face normals.
      RealT gap_f1_n1 = dotProd( gapVec, fn1, dim );
      RealT gap_f2_n2 = dotProd( gapVec, fn2, dim );

      RealT dt1 = 1.e6;  // initialize as large number
      RealT dt2 = 1.e6;  // initialize as large number
      RealT alpha = cs_view.getTimestepScale(); // multiplier on timestep estimate
      bool dt1_check1 = false;
      bool dt2_check1 = false;
      bool dt1_vel_check = false;
      bool dt2_vel_check = false;

      // maximum allowable interpenetration in the normal direction of each element
      RealT max_delta1 = proj_ratio * t1;
      RealT max_delta2 = proj_ratio * t2;

      // Separation or interpenetration trigger for check 1 and 2:
      // check if there is further interpen or separation based on the 
      // velocity projection in the direction of the common-plane normal,
      // which is in the direction of face-2 normal.
      // The two cases are:
      // if v1*n < 0 there is interpen
      // if v2*n > 0 there is interpen 
      //
      // Note: we compare strictly to 0. here since a 'tiny' value was 
      // appropriately added to the velocity projections, which is akin 
      // to some tolerancing effect
      dt1_vel_check = (v1_dot_n < 0.) ? true : false; 
      dt2_vel_check = (v2_dot_n > 0.) ? true : false; 

      //////////////////////////////////////////////////////////////////////////
      // Check 1. Current interpenetration gap exceeds max allowable interpen // 
      //////////////////////////////////////////////////////////////////////////

      // check if face-pair is in contact (i.e. gap < gap_tol), which is determined
      // in Common Plane ApplyNormal<>() routine
      if (plane.m_inContact)
      {

        // compute the difference between the 'face-gaps' and the max allowable 
        // interpen as a function of element thickness. Note, we have to use the 
        // gap projected onto the outward unit face-normal to check against the
        // max allowable gap as a factor of the thickness in the element normal
        // direction
        RealT delta1 = max_delta1 - gap_f1_n1; // >0 not exceeding max allowable
        RealT delta2 = max_delta2 + gap_f2_n2; // >0 not exceeding max allowable

        auto exceed_max_gap1 = (delta1 < 0.) ? true : false;
        auto exceed_max_gap2 = (delta2 < 0.) ? true : false;

        // if velocity projection indicates further interpenetration, and the gaps
        // EXCEED max allowable, then compute time step estimates to reduce overlap
        dt1_check1 = (dt1_vel_check) ? exceed_max_gap1 : false;
        dt2_check1 = (dt2_vel_check) ? exceed_max_gap2 : false;

        msg[0] = exceed_max_gap1;
        msg[1] = exceed_max_gap2;

        // compute dt for face 1 and 2 based on the velocity and gap projections onto 
        // the face-normals for faces where currect gap exceeds max allowable gap.
        //
        // NOTE:
        //
        // This calculation RESETS the current gap to be g = 0, and computes a timestep
        // such that the velocity projection of the overlap-to-face projected overlap 
        // centroid does not exceed the max allowable gap. 
        //
        // This avoid a timestep crash in the case that the current gap barely exceeds 
        // the max allowable and also allows a soft contact response with interpen
        // in excess of the max allowable gap without causing timestep crashes.
        //
        // v1_dot_n1 > 0 and v2_dot_n2 > 0 for further interpen
        dt1 = (dt1_check1) ? -alpha * max_delta1 / v1_dot_n1 : dt1;
        dt2 = (dt2_check1) ? -alpha * max_delta2 / v2_dot_n2 : dt2;

        // Keep debug print statements. This routine is still in the testing phase
        //std::cout << "dt1_check1, delta1 and v1_dot_n1: " << dt1_check1 << ", " << max_delta1 << ", " << v1_dot_n1 << std::endl;
        //std::cout << "dt2_check1, delta2 and v2_dot_n2: " << dt2_check1 << ", " << max_delta2 << ", " << v2_dot_n2 << std::endl;
        //std::cout << "dt1 and dt2: " << dt1 << ", " << dt2 << std::endl;

        // update dt_temp1 only for positive dt1 and/or dt2
        if (dt1 > 0.)
        {
          RAJA::atomicMin<RAJA::auto_atomic>( &dt_temp[0],
                                              axom::utilities::min(dt1, 1.e6) );
        }
        if (dt2 > 0.)
        {
          RAJA::atomicMin<RAJA::auto_atomic>( &dt_temp[0],
                                              axom::utilities::min(1.e6, dt2) );
        }

        if (dt1 < 0. || dt2 < 0.)
        {
          msg[2] = true;
        }

      } // end case 1

      ////////////////////////////////////////////////////////////////////////
      // 2. Velocity projection exceeds max interpenetration                // 
      //                                                                    // 
      //    Note: This is performed for all contact candidates even if they //
      //          are not 'in contact' per the common-plane method. Every   //
      //          contact candidate has a contact plane                     //
      ////////////////////////////////////////////////////////////////////////

      {
        // compute delta between velocity projection of face-projected 
        // overlap centroid and the OTHER face's face-projected overlap 
        // centroid
        RealT proj_delta_x1 = plane.m_cXf1 + dt * vel_f1[0] - plane.m_cXf2;
        RealT proj_delta_y1 = plane.m_cYf1 + dt * vel_f1[1] - plane.m_cYf2;
        RealT proj_delta_z1 = 0.;

        RealT proj_delta_x2 = plane.m_cXf2 + dt * vel_f2[0] - plane.m_cXf1; 
        RealT proj_delta_y2 = plane.m_cYf2 + dt * vel_f2[1] - plane.m_cYf1;
        RealT proj_delta_z2 = 0.;

        // compute the dot product between each face's delta and the OTHER 
        // face's outward unit normal. This is the magnitude of interpenetration 
        // of one face's projected overlap-centroid in the 'thickness-direction' 
        // of the other face (with whom in may be in contact currently, or in 
        // a velocity projected sense).
        RealT proj_delta_n_1 = proj_delta_x1 * fn2[0] + proj_delta_y1 * fn2[1];
        RealT proj_delta_n_2 = proj_delta_x2 * fn1[0] + proj_delta_y2 * fn1[1];

        if (dim == 3)
        {
          proj_delta_z1 = plane.m_cZf1 + dt * vel_f1[2] - plane.m_cZf2;
          proj_delta_z2 = plane.m_cZf2 + dt * vel_f2[2] - plane.m_cZf1;

          proj_delta_n_1 += proj_delta_z1 * fn2[2];
          proj_delta_n_2 += proj_delta_z2 * fn1[2];
        }

        // Reset the dt velocity check only for faces with continued interpen that exceeds the 
        // max allowable gap AND where the current gap did NOT exceed that face's max allowable
        // gap per check 1 (would result in same dt calc).
        //
        // Note:
        // If proj_delta_n_i < 0, (i=1,2) there is interpen from the velocity projection. 
        // Check this interpen against the maximum allowable to determine if a velocity projection 
        // timestep estimate is still required.
        if (dt1_vel_check && !dt1_check1) // continued interpen
        {
          dt1_vel_check = (proj_delta_n_1 < 0.) ? ((std::abs(proj_delta_n_1) > max_delta1) ? true : false) : false;
        }
        
        if (dt2_vel_check && !dt2_check1) // continued interpen
        {
          dt2_vel_check = (proj_delta_n_2 < 0.) ? ((std::abs(proj_delta_n_2) > max_delta2) ? true : false) : false;
        }

        // compute velocity projection based dt (check 2) using a RESET gap (g=0) such that
        // the velocity projected gap does not exceed the max allowable gap. This avoid timestep
        // crashes for velocity projected gaps slightly in excess of the max allowable and still
        // allows for a soft contact response without a timestep crash.
        //
        // v1_dot_n1 > 0 and v2_dot_n2 > 0 for further interpen
        dt1 = (dt1_vel_check) ? alpha * max_delta1 / v1_dot_n1 : dt1;
        dt2 = (dt2_vel_check) ? alpha * max_delta2 / v2_dot_n2 : dt2; 

        // Keep debug print statements. This routine is still in the testing phase
        //std::cout << "dt1_vel_check, (proj_delta_n_1+max_delta1), v1_dot_n1: " << dt1_vel_check << ", " 
        //          << proj_delta_n_1+max_delta1 << ", " << v1_dot_n1 << std::endl;
        //std::cout << "dt2_vel_check, (proj_delta_n_2+max_delta2), v2_dot_n2: " << dt2_vel_check << ", " 
        //          << proj_delta_n_2+max_delta2 << ", " << v2_dot_n2 << std::endl;
        //std::cout << "dt1 and dt2: " << dt1 << ", " << dt2 << std::endl;

        // update dt_temp2 only for positive dt1 and/or dt2
        if (dt1 > 0.)
        {
          RAJA::atomicMin<RAJA::auto_atomic>( &dt_temp[1],
                                              axom::utilities::min(dt1, 1.e6) );
        }
        if (dt2 > 0.)
        {
          RAJA::atomicMin<RAJA::auto_atomic>( &dt_temp[1],
                                              axom::utilities::min(1.e6, dt2) );
        }
        if (dt1 < 0. || dt2 < 0.)
        {
          msg[3] = true;
        }

      } // end check 2
    }
  );

  // print general messages once
  // Can we output this message on root? SRW
  ArrayT<bool, 1, MemorySpace::Host> msg_host(msg_data);
  SLIC_DEBUG_IF(msg_host[0] || msg_host[1], "tribol::computeCommonPlaneTimeStep(): "  <<
                "there are locations where mesh overlap may be too large. "                <<
                "Cannot provide timestep vote. Reduce timestep and/or increase " << 
                "penalty.");

  SLIC_DEBUG_IF(msg_host[2], "tribol::computeCommonPlaneTimeStep():  "        <<
                "one or more face-pairs have a negative timestep vote based on " << 
                "maximum gap check." );

  SLIC_DEBUG_IF(msg_host[3], "tribol::computeCommonPlaneTimeStep(): "    <<
                "one or more face-pairs have a negative timestep vote based on " << 
                "velocity projection calculation." );                 

  ArrayT<RealT, 1, MemorySpace::Host> dt_temp_host(dt_temp_data);
  dt = axom::utilities::min(dt_temp_host[0], dt_temp_host[1]);
}

//------------------------------------------------------------------------------
void CouplingScheme::writeInterfaceOutput( const std::string& dir,
                                           const VisType v_type, 
                                           const int cycle, 
                                           const RealT t )
{
   int dim = this->spatialDimension();
   if ( m_parameters.vis_cycle_incr > 0 
     && !(cycle % m_parameters.vis_cycle_incr) )
   {
      switch( m_contactMethod ) {
         case SINGLE_MORTAR :
         case ALIGNED_MORTAR :
         case MORTAR_WEIGHTS :
         case COMMON_PLANE : 
            WriteContactPlaneMeshToVtk( dir, v_type, m_id, m_mesh_id1, m_mesh_id2, 
                                        dim, cycle, t ); 
            break;
         default :
            // Can this be called on root? SRW
            SLIC_INFO( "CouplingScheme::writeInterfaceOutput(): " <<
                       "output routine not yet written for interface method. " );
            break;
      } // end-switch
   } // end-if
   return;
}

//------------------------------------------------------------------------------
void CouplingScheme::updatePairReportingData( const FaceGeomError face_error )
{
   switch (face_error)
   {
      case NO_FACE_GEOM_ERROR:
      {
         // no-op
         break;
      } 
      case FACE_ORIENTATION:
      {
         ++this->m_pairReportingData.numBadOrientation;
         break;
      }
      case INVALID_FACE_INPUT:
      {
         ++this->m_pairReportingData.numBadFaceGeometry;
         break;
      }
      case DEGENERATE_OVERLAP:
      {
         ++this->m_pairReportingData.numBadOverlaps;
         break;
      }
      case FACE_VERTEX_INDEX_EXCEEDS_OVERLAP_VERTICES:
      {
         // no-op; this is a very specific, in-the-weeds computational geometry
         // debug print and does not indicate an issue with the host-code mesh
         break;
      }
      default: break;
   } // end switch
}

//------------------------------------------------------------------------------
void CouplingScheme::printPairReportingData()
{
   SLIC_DEBUG(this->getNumActivePairs()*100./getInterfacePairs().size() << "% of binned interface " <<
              "pairs are active contact candidates.");

   SLIC_DEBUG_IF(this->m_pairReportingData.numBadOrientation>0,
                 "Number of bad orientations is " << this->m_pairReportingData.numBadOrientation <<
                 " equaling " << this->m_pairReportingData.numBadOrientation*100./getInterfacePairs().size() <<
                 "% of total number of binned interface pairs.");

   SLIC_DEBUG_IF(this->m_pairReportingData.numBadFaceGeometry>0,
                 "Number of bad face geometries is " << this->m_pairReportingData.numBadFaceGeometry <<
                 " equaling " << this->m_pairReportingData.numBadFaceGeometry*100./getInterfacePairs().size() <<
                 "% of total number of binned interface pairs.");

   SLIC_DEBUG_IF(this->m_pairReportingData.numBadOverlaps>0,
                 "Number of bad contact overlaps is " << this->m_pairReportingData.numBadOverlaps <<
                 " equaling " << this->m_pairReportingData.numBadOverlaps*100./getInterfacePairs().size() <<
                 "% of total number of binned interface pairs.");
}

//------------------------------------------------------------------------------
template <typename T, typename PARAM, typename MESH, typename CP, typename CP2D, typename CP3D>
CouplingScheme::ViewerBase<T, PARAM, MESH, CP, CP2D, CP3D>::ViewerBase( T& cs )
  : m_parameters( cs.m_parameters )
  , m_contact_model( cs.m_contactModel )
  , m_enforcement_options( cs.m_enforcementOptions )
  , m_mesh1( cs.getMesh1() )
  , m_mesh2( cs.getMesh2() )
  , m_contact_plane2d( cs.m_contact_plane2d )
  , m_contact_plane3d( cs.m_contact_plane3d )
{}

//------------------------------------------------------------------------------
template <typename T, typename PARAM, typename MESH, typename CP, typename CP2D, typename CP3D>
TRIBOL_HOST_DEVICE CP& CouplingScheme::ViewerBase<T, PARAM, MESH, CP, CP2D, CP3D>::getContactPlane( IndexT id ) const
{
  if (spatialDimension() == 2)
  {
    return m_contact_plane2d[id];
  }
  else
  {
    return m_contact_plane3d[id];
  }
}

//------------------------------------------------------------------------------
template <typename T, typename PARAM, typename MESH, typename CP, typename CP2D, typename CP3D>
TRIBOL_HOST_DEVICE RealT CouplingScheme::ViewerBase<T, PARAM, MESH, CP, CP2D, CP3D>::getCommonPlaneGapTol( int fid1, int fid2 ) const
{
  RealT gap_tol = 0.;
  switch ( m_contact_model ) {

    case TIED :
      gap_tol = m_parameters.gap_tied_tol *
                axom::utilities::max( m_mesh1.getFaceRadii()[fid1],
                                      m_mesh2.getFaceRadii()[fid2] );
      break;

    default :  
        gap_tol = -1. * m_parameters.gap_tol_ratio *  
                  axom::utilities::max( m_mesh1.getFaceRadii()[fid1],
                                        m_mesh2.getFaceRadii()[fid2] );
        break;

  }
  
   return gap_tol;
}

//------------------------------------------------------------------------------
template class CouplingScheme::ViewerBase<CouplingScheme,
                                          Parameters, 
                                          MeshData::Viewer,
                                          ContactPlane,
                                          ContactPlane2D,
                                          ContactPlane3D>;
template class CouplingScheme::ViewerBase<const CouplingScheme, 
                                          const Parameters, 
                                          const MeshData::Viewer,
                                          const ContactPlane,
                                          const ContactPlane2D,
                                          const ContactPlane3D>;

} /* namespace tribol */<|MERGE_RESOLUTION|>--- conflicted
+++ resolved
@@ -393,7 +393,7 @@
    MeshData & mesh2 = meshManager.at( this->m_mesh_id2 );
 
    // set boolean for null meshes
-   this->m_nullMeshes = mesh1.m_numCells <= 0 || mesh2.m_numCells <= 0;
+   this->m_nullMeshes = mesh1.numberOfElements() <= 0 || mesh2.numberOfElements() <= 0;
 
    // check for invalid mesh topology matches in a coupling scheme
    if (mesh1.getElementType() != mesh2.getElementType())
@@ -417,16 +417,6 @@
    {
       return false;
    }
-<<<<<<< HEAD
-   
-   // set boolean for null meshes
-   if ( mesh1.numberOfElements() <= 0 || mesh2.numberOfElements() <= 0 )
-   {
-      this->m_nullMeshes = true;
-      valid = true; // a null-mesh coupling scheme should still be valid
-   }
-=======
->>>>>>> 99068de1
 
    // check valid contact mode. Not all modes have an implementation
    if (!this->isValidMode()) 
@@ -538,41 +528,6 @@
       this->m_contactCase = NO_CASE;
    }
 
-<<<<<<< HEAD
-   // catch incorrectly specified AUTO contact case
-   if (this->m_contactCase == AUTO &&
-       (this->m_mesh_id1 != this->m_mesh_id2))
-   {
-      this->m_couplingSchemeInfo.cs_case_info = SPECIFYING_NONE_WITH_TWO_REGISTERED_MESHES;
-      this->m_contactCase = NO_CASE;
-   }
-
-   // specify auto-contact specific interpenetration check and verify 
-   // element thicknesses have been registered
-   if (this->m_contactCase == AUTO)
-   { 
-      m_parameters.auto_interpen_check = true;
-
-      MeshManager & meshManager = MeshManager::getInstance(); 
-      MeshData & mesh1 = meshManager.at( this->m_mesh_id1 );
-      MeshData & mesh2 = meshManager.at( this->m_mesh_id2 );
-
-      if (!mesh1.getElementData().m_is_element_thickness_set ||
-          !mesh2.getElementData().m_is_element_thickness_set)
-      {
-         this->m_couplingSchemeErrors.cs_case_error = INVALID_CASE_DATA;
-         return false;
-      }
-   }
-   else
-   {
-      m_parameters.auto_interpen_check = false;
-   }
-   
-   // if we are here we have modified the case with no error.
-   this->m_couplingSchemeErrors.cs_case_error = NO_CASE_ERROR;
-=======
-   parameters_t& params = parameters_t::getInstance();
    if (this->m_contactMethod == COMMON_PLANE)
    {
       switch (this->m_contactCase)
@@ -581,14 +536,14 @@
          {
             // specify auto-contact specific interpenetration check and verify 
             // element thicknesses have been registered
-            params.auto_interpen_check = true;
+            this->m_parameters.auto_interpen_check = true;
 
             MeshManager & meshManager = MeshManager::getInstance(); 
-            MeshData & mesh1 = meshManager.GetMeshInstance( this->m_meshId1 );
-            MeshData & mesh2 = meshManager.GetMeshInstance( this->m_meshId2 );
-
-            if (!mesh1.m_elemData.m_is_element_thickness_set ||
-                !mesh2.m_elemData.m_is_element_thickness_set)
+            MeshData & mesh1= meshManager.at( this->m_mesh_id1 );
+            MeshData & mesh2 = meshManager.at( this->m_mesh_id2 );
+
+            if (!mesh1.getElementData().m_is_element_thickness_set ||
+                !mesh2.getElementData().m_is_element_thickness_set)
             {
                this->m_couplingSchemeErrors.cs_case_error = INVALID_CASE_DATA;
                isValid = false;
@@ -598,16 +553,15 @@
          case TIED_FULL:
          {
             // uncomment when there is an implementation
-            //params.auto_interpen_check = false;
+            //this->m_parameters.auto_interpen_check = false;
             this->m_couplingSchemeErrors.cs_case_error = NO_CASE_IMPLEMENTATION;
             isValid = false;
             break;
          }
          default:
-            params.auto_interpen_check = false;
+            this->m_parameters.auto_interpen_check = false;
       } // end switch on case
    } // end if check on common-plane
->>>>>>> 99068de1
 
    return isValid;
 } // end CouplingScheme::isValidCase()
@@ -1302,17 +1256,10 @@
 
          switch ( m_contactCase ) {
 
-<<<<<<< HEAD
-            case TIED :
+            case TIED_NORMAL :
                gap_tol = m_parameters.gap_tied_tol *
                          axom::utilities::max( m_mesh1->getFaceRadii()[fid1],
                                                m_mesh2->getFaceRadii()[fid2] );
-=======
-            case TIED_NORMAL :
-               gap_tol = params.gap_tied_tol *
-                         axom::utilities::max( mesh1.m_faceRadius[fid1],
-                                               mesh2.m_faceRadius[fid2] );
->>>>>>> 99068de1
                break;
 
             default :  
@@ -1850,7 +1797,7 @@
 template <typename T, typename PARAM, typename MESH, typename CP, typename CP2D, typename CP3D>
 CouplingScheme::ViewerBase<T, PARAM, MESH, CP, CP2D, CP3D>::ViewerBase( T& cs )
   : m_parameters( cs.m_parameters )
-  , m_contact_model( cs.m_contactModel )
+  , m_contact_case( cs.m_contactCase )
   , m_enforcement_options( cs.m_enforcementOptions )
   , m_mesh1( cs.getMesh1() )
   , m_mesh2( cs.getMesh2() )
@@ -1877,9 +1824,9 @@
 TRIBOL_HOST_DEVICE RealT CouplingScheme::ViewerBase<T, PARAM, MESH, CP, CP2D, CP3D>::getCommonPlaneGapTol( int fid1, int fid2 ) const
 {
   RealT gap_tol = 0.;
-  switch ( m_contact_model ) {
-
-    case TIED :
+  switch ( m_contact_case ) {
+
+    case TIED_NORMAL :
       gap_tol = m_parameters.gap_tied_tol *
                 axom::utilities::max( m_mesh1.getFaceRadii()[fid1],
                                       m_mesh2.getFaceRadii()[fid2] );

--- conflicted
+++ resolved
@@ -230,8 +230,6 @@
    * \return bool indicating if coupling scheme is valid;
    */
   bool isValidCouplingScheme();
-<<<<<<< HEAD
-=======
 
   /*!
    * \brief Returns true if one or both meshes are zero-element, null meshes 
@@ -239,7 +237,6 @@
    * \return true if one or both null meshes in coupling scheme
    */
   bool nullMeshes() { return m_nullMeshes; }
->>>>>>> c62690d8
 
   /*!
    * \brief Returns true if a valid mode is specified, otherwise false
@@ -332,15 +329,9 @@
    *
    */
   void writeInterfaceOutput( const std::string& dir,
-<<<<<<< HEAD
-                              const VisType v_type, 
-                              const integer cycle, 
-                              const real t );
-=======
                              const VisType v_type, 
                              const integer cycle, 
                              const real t );
->>>>>>> c62690d8
 
   /**
    * @brief Check if coupling scheme has MFEM mesh data

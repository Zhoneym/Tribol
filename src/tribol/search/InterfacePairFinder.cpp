// Copyright (c) 2017-2023, Lawrence Livermore National Security, LLC and
// other Tribol Project Developers. See the top-level LICENSE file for details.
//
// SPDX-License-Identifier: (MIT)

#include "tribol/search/InterfacePairFinder.hpp"

#include "tribol/common/ExecModel.hpp"
#include "tribol/common/Parameters.hpp"
#include "tribol/mesh/CouplingScheme.hpp"
#include "tribol/mesh/MeshData.hpp"
#include "tribol/mesh/InterfacePairs.hpp"
#include "tribol/utils/Algorithm.hpp"
#include "tribol/utils/Math.hpp"

#include "axom/slic.hpp"
#include "axom/primal.hpp"
#include "axom/spin.hpp"

// Define some namespace aliases to help with axom usage
namespace primal = axom::primal;
namespace spin = axom::spin;


namespace tribol
{

/*!
 *  Perform geometry/proximity checks 1-4
 */
TRIBOL_HOST_DEVICE bool geomFilter( IndexT element_id1, IndexT element_id2,
                                    const MeshData::Viewer& mesh1, const MeshData::Viewer& mesh2,
                                    ContactMode mode )
{
<<<<<<< HEAD
  /// CHECK #1: Check to make sure the two face ids are not the same 
  ///           and the two mesh ids are not the same.
  if ((mesh1.meshId() == mesh2.meshId()) && (element_id1 == element_id2))
  {
    return false;
  }

  int dim = mesh1.spatialDimension();

  /// CHECK #2: Check to make sure faces don't share a common 
  ///           node for the case where meshId1 = meshId2. 
  ///           We want to preclude two adjacent faces from interacting.
  if (mesh1.meshId() == mesh2.meshId()) 
  {
    for (IndexT i{0}; i < mesh1.numberOfNodesPerElement(); ++i)
    {
      int node1 = mesh1.getGlobalNodeId(element_id1, i);
      for (IndexT j{0}; j < mesh2.numberOfNodesPerElement(); ++j)
=======
   // alias variables off the InterfacePair
   integer const & meshId1 = iPair.meshId1;
   integer const & meshId2 = iPair.meshId2;
   integer const & faceId1 = iPair.pairIndex1;
   integer const & faceId2 = iPair.pairIndex2;

   /// CHECK #1: Check to make sure the two face ids are not the same
   ///           and the two mesh ids are not the same.
   if ((meshId1 == meshId2) && (faceId1 == faceId2))
   {
      iPair.isContactCandidate = false;
      return iPair.isContactCandidate;
   }

   // get instance of mesh manager
   MeshManager & meshManager = MeshManager::getInstance();

   // get instance of parameters
   parameters_t & parameters = parameters_t::getInstance();

   // get instance of mesh data
   MeshData& mesh1 = meshManager.GetMeshInstance(meshId1);
   MeshData& mesh2 = meshManager.GetMeshInstance(meshId2);
   int dim = mesh1.m_dim;

   /// CHECK #2: Auto-contact precludes faces that share a common
   ///           node(s). We want to preclude two adjacent faces from interacting 
   //            due to problematic configurations, such as corners where the
   //            configuration and opposing normals appear to be in contact, but 
   //            are not.
   //
   //            Note: non-auto-contact coupling schemes should typically be amongst
   //                  topologically disconnected surfaces unless it is known apriori that
   //                  face-pairs with shared nodes can in fact contact.
   if (parameters.auto_contact_check)
   {
      for (int i=0; i<mesh1.m_numNodesPerCell; ++i)
      {
         int node1 = mesh1.getFaceNodeId(faceId1, i);
         for (int j=0; j<mesh2.m_numNodesPerCell; ++j)
         {
            int node2 = mesh2.getFaceNodeId(faceId2, j);
            if (node1 == node2)
            {
              iPair.isContactCandidate = false;
              return iPair.isContactCandidate;
            }
         }
      }
   }

   /// CHECK #3: Check that face normals are opposing up to some tolerance.
   ///           This uses a hard coded normal tolerance for this check.
   real nrmlTol = -0.173648177; // taken as cos(100) between face pair

   real m_nZ1, m_nZ2;
   if ( dim == 3 )
   {
      m_nZ1 = mesh1.m_nZ[ faceId1 ];
      m_nZ2 = mesh2.m_nZ[ faceId2 ];
   }
   else
   {
      m_nZ1 = 0.;
      m_nZ2 = 0.;
   }

   real nrmlCheck = mesh1.m_nX[faceId1] * mesh2.m_nX[faceId2] +
                    mesh1.m_nY[faceId1] * mesh2.m_nY[faceId2] +
                    m_nZ1 * m_nZ2;

   // check normal projection against tolerance
   if (nrmlCheck > nrmlTol) {
      SLIC_DEBUG("Face does not pass normal tolerance");
      iPair.isContactCandidate = false;
      return iPair.isContactCandidate;
   }

   // TODO this may still add faces on opposing sides of thin-walled structures when using
   // auto-contact, which is not correct. Consider comparing against element thicknesses; thus,
   // requiring element thickness for auto contact
   //
   /// CHECK #4 (3D): Perform radius check, which involves seeing if
   ///                the distance between the two face vertex averaged
   ///                centroid is less than the sum of the two face radii.
   ///                The face radii are taken to be the magnitude of the
   ///                longest vector from that face's vertex averaged
   ///                centroid to one its nodes.
   real offset_tol = 0.05;
   if (dim == 3)
   {
      real r1 = mesh1.m_faceRadius[ faceId1 ];
      real r2 = mesh2.m_faceRadius[ faceId2 ];

      // set maximum offset of face centroids for inclusion
      real distMax = r1 + r2; // default is sum of face radii

      // check if the contact mode is conforming, in which case the
      // faces are supposed to be aligned
      if (mode == SURFACE_TO_SURFACE_CONFORMING)
>>>>>>> 82f8a523
      {
        int node2 = mesh2.getGlobalNodeId(element_id2, j);
        if (node1 == node2)
        {
          return false;
        }
      }
    }
  }

  /// CHECK #3: Check that face normals are opposing up to some tolerance.
  ///           This uses a hard coded normal tolerance for this check.
  RealT nrmlTol = -0.173648177; // taken as cos(100) between face pair
  
  RealT nrmlCheck = 0.0;
  for (int d{0}; d < dim; ++d)
  {
    nrmlCheck += mesh1.getElementNormals()[d][element_id1]
      * mesh2.getElementNormals()[d][element_id2];
  }

  // check normal projection against tolerance
  if (nrmlCheck > nrmlTol) {
    return false;
  }

  /// CHECK #4 (3D): Perform radius check, which involves seeing if 
  ///                the distance between the two face vertex averaged
  ///                centroid is less than the sum of the two face radii.
  ///                The face radii are taken to be the magnitude of the 
  ///                longest vector from that face's vertex averaged 
  ///                centroid to one its nodes.
  RealT offset_tol = 0.05;
  if (dim == 3)
  {
    RealT r1 = mesh1.getFaceRadius()[ element_id1 ];
    RealT r2 = mesh2.getFaceRadius()[ element_id2 ];

    // set maximum offset of face centroids for inclusion
    RealT distMax = r1 + r2; // default is sum of face radii

    // check if the contact mode is conforming, in which case the 
    // faces are supposed to be aligned
    if (mode == SURFACE_TO_SURFACE_CONFORMING)
    { 
      // use 5% of max face radius for conforming case as 
      // tolerance on face offsets
      distMax *= offset_tol; 
    }

    // compute the distance between the two face centroids
    RealT distX = mesh2.getElementCentroids()[0][ element_id2 ] - mesh1.getElementCentroids()[0][ element_id1 ];
    RealT distY = mesh2.getElementCentroids()[1][ element_id2 ] - mesh1.getElementCentroids()[1][ element_id1 ];
    RealT distZ = mesh2.getElementCentroids()[2][ element_id2 ] - mesh1.getElementCentroids()[2][ element_id1 ];
    
    RealT distMag = magnitude(distX, distY, distZ );

    if (distMag >= (distMax)) {
      return false;
    } 
  } // end of dim == 3
  else if (dim == 2)
  {
    // get 1/2 edge length off the mesh data
    RealT e1 = 0.5 * mesh1.getElementAreas()[ element_id1 ];
    RealT e2 = 0.5 * mesh2.getElementAreas()[ element_id2 ];

    // set maximum offset of edge centroids for inclusion
    RealT distMax = e1 + e2; // default is sum of 1/2 edge lengths

    // check if the contact mode is conforming, in which case the 
    // edges are supposed to be aligned
    if (mode == SURFACE_TO_SURFACE_CONFORMING)
    { 
      // use 5% of max face radius for conforming case as 
      // tolerance on face offsets
      distMax *= offset_tol; 
    }

    // compute the distance between the two edge centroids
    RealT distX = mesh2.getElementCentroids()[0][ element_id2 ] - mesh1.getElementCentroids()[0][ element_id1 ];
    RealT distY = mesh2.getElementCentroids()[1][ element_id2 ] - mesh1.getElementCentroids()[1][ element_id1 ];

    RealT distMag = magnitude(distX, distY);

    if (distMag >= (distMax)) 
    {
      return false;
    }
  } // end of dim == 2

  // if we made it here we passed all checks
  return true;

} // end geomFilter()


/*!
 * \brief Base class to compute the candidate pairs for a coupling scheme
 *
 * \a initialize() must be called prior to \a findInterfacePairs()
 *
 */
class SearchBase
{
public:
  SearchBase() {};
  virtual ~SearchBase() {};
  /*!
  * Prepares the object for spatial searches
  */
  virtual void initialize() = 0;

  /*!
  * Find candidates in first mesh for each element in second mesh of coupling scheme.
  */
  virtual void findInterfacePairs() = 0;
};

///////////////////////////////////////////////////////////////////////////////

/*!
 * \brief Helper class to compute the candidate pairs for a coupling scheme
 *
 * A CartesianProduct search combines each element from the first mesh of
 * the coupling scheme with each element in the second mesh. A geometry filter
 * is then applied to each resulting element pair.  This is the slowest of all
 * pair-finding methods since ALL possible element pairs are considered, i.e.,
 * this is an exhaustive search.
 *
 * \tparam D The spatial dimension of the coupling scheme mesh vertices.
 */
template<int D>
class CartesianProduct : public SearchBase
{
public:
  /*!
  * Constructs a CartesianProduct instance over CouplingScheme \a couplingScheme
  * \pre couplingScheme is not null
  */
  CartesianProduct(CouplingScheme* couplingScheme)
    : m_coupling_scheme(couplingScheme)
  {
  }


  void initialize() override 
  {
  }


  void findInterfacePairs() override
  {
    const auto mesh1 = m_coupling_scheme->getMesh1().getView();
    IndexT mesh1NumElems = mesh1.numberOfElements();

    const auto mesh2 = m_coupling_scheme->getMesh2().getView();
    IndexT mesh2NumElems = mesh2.numberOfElements();

    // Reserve memory for boolean array indicating which pairs are proximate
    int maxNumPairs = mesh1NumElems * mesh2NumElems;
    bool is_symm = m_coupling_scheme->getMeshId1() == m_coupling_scheme->getMeshId2();
    if (is_symm)
    {
        // account for symmetry: the max number of pairs when the meshes are the
        // same is the upper triangular portion of the cartesian product pair
        // matrix
        maxNumPairs = mesh1NumElems * (mesh1NumElems + 1) / 2;
    }
    ArrayT<bool> proximityArray(maxNumPairs, maxNumPairs, m_coupling_scheme->getAllocatorId());
    bool* isProximate = proximityArray.data();

    // Allocate memory for a counter
    ArrayT<int> countArray(1, 1, m_coupling_scheme->getAllocatorId());
    int* pCount = countArray.data();

    ContactMode cmode = m_coupling_scheme->getContactMode();

    // count how many pairs are proximate
    forAllExec(m_coupling_scheme->getExecutionMode(), maxNumPairs,
      [mesh1NumElems, mesh2NumElems, is_symm, isProximate, mesh1, mesh2, cmode, 
        pCount] TRIBOL_HOST_DEVICE (IndexT i)
      {
        IndexT fromIdx = i / mesh1NumElems;
        IndexT toIdx = i % mesh2NumElems;
        if (is_symm)
        {
          IndexT row = algorithm::symmMatrixRow(i, mesh1NumElems);
          IndexT offset = row * (row + 1) / 2;
          fromIdx = row;
          toIdx = i - offset;
        }
        isProximate[i] = geomFilter( fromIdx, toIdx, 
                                    mesh1, mesh2,
                                    cmode );
#ifdef TRIBOL_USE_RAJA
        RAJA::atomicAdd<RAJA::auto_atomic>(pCount, static_cast<int>(isProximate[i]));
#else
        if (isProximate[i]) { ++(*pCount); }
#endif
      });
    
    ArrayT<int, 1, MemorySpace::Host> countArray_host(countArray);
    SLIC_INFO("Found " << countArray_host[0] << " proximate pairs" );

    // allocate proximate pairs array
    auto& contactPairs = m_coupling_scheme->getInterfacePairs();
    contactPairs.resize(countArray_host[0]);

    countArray.fill(0);
    auto pairs_view = m_coupling_scheme->getInterfacePairs().view();
    // fill proximate pairs array
    forAllExec(m_coupling_scheme->getExecutionMode(), maxNumPairs,
      [isProximate, pCount, pairs_view, mesh1NumElems, mesh2NumElems, is_symm] 
        TRIBOL_HOST_DEVICE (IndexT i)
      {
        // Filtering removed this case
        if (!isProximate[i])
        {
          return;
        }
        
        IndexT fromIdx = i / mesh1NumElems;
        IndexT toIdx = i % mesh2NumElems;
        if (is_symm)
        {
          IndexT row = algorithm::symmMatrixRow(i, mesh1NumElems);
          IndexT offset = row * (row + 1) / 2;
          fromIdx = row;
          toIdx = i - offset;
        }

        // get unique index for the array
#ifdef TRIBOL_USE_RAJA
        auto idx = RAJA::atomicInc<RAJA::auto_atomic>(pCount);
#else
        auto idx = *pCount;
        ++(*pCount);
#endif

        pairs_view[idx] = InterfacePair(fromIdx, toIdx, true);
      }
    );

    SLIC_INFO("Coupling scheme has " << contactPairs.size()
          << " pairs out of a maximum possible of " << maxNumPairs
          << " = " << mesh1NumElems << " * " << mesh2NumElems << ".");
  }
private:
  CouplingScheme* m_coupling_scheme;
};  // End of CartesianProduct definition

///////////////////////////////////////////////////////////////////////////////

/*!
 * \brief Implicit Grid helper class to compute the candidate pairs for a coupling scheme
 *
 * A GridSearch indexes the elements from the first mesh of the coupling scheme
 * in a spatial index that requires element bounding boxes. Then, for each of
 * the elements in the second mesh, we find proximate faces and add them to the
 * coupling scheme's list of candidate pairs.
 *
 * The spatial index is generated in \a initialize()
 * and the search is performed in \a findInterfacePairs()
 *
 * \tparam D The spatial dimension of the coupling scheme mesh vertices.
 */
template<int D>
class GridSearch : public SearchBase
{
public:
  using BBox = primal::BoundingBox<RealT, D>;
  using PointT = primal::Point<RealT, D>;

  using ImplicitGridType = spin::ImplicitGrid<D,axom::SEQ_EXEC,int>;
  using SpacePoint = typename ImplicitGridType::SpacePoint;
  using SpaceVec = typename ImplicitGridType::SpaceVec;
  using SpatialBoundingBox = typename ImplicitGridType::SpatialBoundingBox;

  /*!
   * Constructs a GridSearch instance over CouplingScheme \a couplingScheme
   * \pre couplingScheme is not null
   */
  GridSearch( CouplingScheme* couplingScheme )
    : m_coupling_scheme( couplingScheme )
    , m_mesh1( m_coupling_scheme->getMesh1().getView() )
    , m_mesh2( m_coupling_scheme->getMesh2().getView() )
  {}

  /*!
   * Constructs spatial index over elements of coupling scheme's first mesh
   */
  void initialize() override
  {
    // TODO does this tolerance need to scale with the mesh?
    const RealT bboxTolerance = 1e-6;

    m_coupling_scheme->getInterfacePairs().clear();

    // Find the bounding boxes of the elements in the first mesh
    // Store them in an array for efficient reuse
    m_gridBBox.clear();
    m_meshBBoxes1.reserve(m_mesh1.numberOfElements());
    for(int i=0; i< m_mesh1.numberOfElements(); ++i)
    {
      m_meshBBoxes1.emplace_back(elementBoundingBox(m_mesh1, i));
    }

    // Find an appropriate resolution for the spatial index grid
    //
    // (Note KW) This implementation is a bit ad-hoc
    // * Inflate bounding boxes by 33% of longest dimension
    //   to avoid zero-width dimensions
    // * Find the average extents (range) of the boxes
    //   Assumption is that elements are roughly the same size
    // * Grid resolution for each dimension is overall box width
    //   divided by half the average element width
    SpaceVec ranges;
    for(int i=0; i< m_mesh1.numberOfElements(); ++i)
    {
      auto& bbox = m_meshBBoxes1[i];
      inflateBBox(bbox);

      ranges += bbox.range();

      // build up overall bounding box along the way
      m_gridBBox.addBox( bbox );
    }

    // inflate grid box slightly so elem bounding boxes are not on grid bdry
    m_gridBBox.scale(1 + bboxTolerance);

    ranges /= m_mesh1.numberOfElements();

    // Compute grid resolution from average bbox size
    typename ImplicitGridType::GridCell resolution;
    SpaceVec bboxRange = m_gridBBox.range();
    const RealT scaleFac = 0.5; // TODO is this mesh dependent?
    for(int i=0; i < D; ++i)
    {
      resolution[i] = static_cast<IndexT>(
            std::ceil( scaleFac * bboxRange[i] / ranges[i] ));
    }

    // Next, initialize the ImplicitGrid
    m_grid.initialize( m_gridBBox, &resolution, m_mesh1.numberOfElements());

    // Finally, insert the elements
    for(int i=0; i< m_mesh1.numberOfElements(); ++i)
    {
      m_grid.insert(m_meshBBoxes1[i], i);
    }

    // Output some info for debugging
    if(true)
    {
      SLIC_INFO("Implicit Grid info: "
          << "\n Mesh 1 bounding box (inflated): " << m_gridBBox
          << "\n Avg range: " << ranges
          << "\n Computed resolution: " << resolution );

      SpatialBoundingBox bbox2;
      for(int i=0; i< m_mesh2.numberOfElements(); ++i)
      {
        bbox2.addBox( elementBoundingBox(m_mesh2, i) );
      }

      SLIC_INFO( "Mesh 2 bounding box is: " << bbox2 );
    }
  }; // end initialize()

  /*!
   * Use the spatial index to find candidates in first mesh for each
   * element in second mesh of coupling scheme.
   */
  void findInterfacePairs() override
  {
    using BitsetType = typename ImplicitGridType::BitsetType;

    // Extract some mesh metadata from coupling scheme
    const auto mesh1 = m_coupling_scheme->getMesh1().getView();
    const auto mesh2 = m_coupling_scheme->getMesh2().getView();
    auto& contactPairs = m_coupling_scheme->getInterfacePairs();

    // Find matches in first mesh (with index 'fromIdx')
    // with candidate elements in second mesh (with index 'toIdx')
    int k = 0;
    for(int toIdx=0; toIdx< m_mesh2.numberOfElements(); ++toIdx)
    {
      SpatialBoundingBox bbox = elementBoundingBox(m_mesh2, toIdx);
      inflateBBox(bbox);

      // Query the mesh
      auto candidateBits = m_grid.getCandidates( bbox );

      // Add candidates
      for(IndexT fromIdx = candidateBits.find_first() ;
          fromIdx != BitsetType::npos ;
          fromIdx = candidateBits.find_next( fromIdx) )
      {
        // if meshId1 = meshId2, then check to make sure fromIdx < toIdx 
        // so we don't double count
        if ( (mesh1.meshId() == mesh2.meshId()) && (fromIdx < toIdx) )
        {
          continue;
        }

        // TODO: Add extra filter by bbox

        // Preliminary geometry/proximity checks, SRW
        bool contact = geomFilter( fromIdx, toIdx,
                                   mesh1, mesh2,
                                   m_coupling_scheme->getContactMode() );

        if (contact)
        {
          contactPairs.emplace_back( fromIdx, toIdx, true );
          // SLIC_INFO("Interface pair " << k << " = " << toIdx << ", " << fromIdx);  // Debug only
          ++k;
        }
      }
    }  // end of loop over candidates in second mesh

   } // end findInterfacePairs()


private:
  BBox elementBoundingBox(const MeshData::Viewer& mesh, IndexT eId)
  {
    BBox box;

    for (int i{0}; i < mesh.numberOfNodesPerElement(); ++i)
    {
      axom::primal::NumericArray<RealT, D> vert_array;
      auto vert_id = mesh.getGlobalNodeId(eId, i);
      for (int d{0}; d < D; ++d)
      {
        vert_array[d] = mesh.getPosition()[d][vert_id];
      }
      box.addPoint( PointT(vert_array) );
    }

    return box;
  }
  /*!
   * Expands bounding box by 33% of longest dimension's range
   */
  void inflateBBox(SpatialBoundingBox& bbox)
  {
    constexpr double sc = 1./3.;

    int d = bbox.getLongestDimension();
    const RealT expansionFac =  sc * bbox.range()[d];
    bbox.expand(expansionFac);
  }

  CouplingScheme* m_coupling_scheme;
  const MeshData::Viewer m_mesh1;
  const MeshData::Viewer m_mesh2;

  ImplicitGridType m_grid;
  SpatialBoundingBox m_gridBBox;
  ArrayT<SpatialBoundingBox> m_meshBBoxes1;

}; // End of GridSearch class definition


///////////////////////////////////////////////////////////////////////////////

/*!
 * \brief BVH helper class to compute the candidate pairs for a coupling scheme
 *
 * A BvhSearch constructs a BVH tree from the elements of the first mesh using
 * element bounding boxes. Then, for each of the elements in the second mesh, we
 * traverse the BVH tree, find proximate faces, and add them to the coupling
 * scheme's list of candidate pairs.
 *
 * The search is performed in \a findInterfacePairs()
 * 
 * \tparam D The spatial dimension of the coupling scheme mesh vertices.
 */
template<int D, class ExecSpace>
class BvhSearch : public SearchBase
{
public:
  using BVHT = axom::spin::BVH<D, ExecSpace, RealT>;
  using BoxT = typename BVHT::BoxType;
  using PointT = primal::Point<RealT, D>;
  using RayT = primal::Ray<RealT, D>;
  using VectorT = primal::Vector<RealT, D>;
  using AtomicPolicy = typename axom::execution_space<ExecSpace>::atomic_policy;

  /*!
  * Constructs a BvhSearch instance over CouplingScheme \a couplingScheme
  * \pre couplingScheme is not null
  */
  BvhSearch(CouplingScheme* coupling_scheme)
    : m_coupling_scheme( coupling_scheme )
    , m_mesh1( m_coupling_scheme->getMesh1().getView() )
    , m_mesh2( m_coupling_scheme->getMesh2().getView() )
    , m_boxes1( axom::ArrayOptions::Uninitialized{},
                m_mesh1.numberOfElements(),
                m_mesh1.numberOfElements(),
                m_coupling_scheme->getAllocatorId() )
    , m_boxes2( axom::ArrayOptions::Uninitialized{},
                m_mesh2.numberOfElements(),
                m_mesh2.numberOfElements(),
                m_coupling_scheme->getAllocatorId() )
    , m_candidates( axom::ArrayOptions::Uninitialized{},
                    0,
                    0,
                    m_coupling_scheme->getAllocatorId() )
    , m_offsets( axom::ArrayOptions::Uninitialized{},
                 m_mesh2.numberOfElements(),
                 m_mesh2.numberOfElements(),
                 m_coupling_scheme->getAllocatorId() )
    , m_counts( axom::ArrayOptions::Uninitialized{},
                m_mesh2.numberOfElements(),
                m_mesh2.numberOfElements(),
                m_coupling_scheme->getAllocatorId() )
  {}

  /*!
  * Allocate and fill bounding box arrays for each of the two meshes
  */
  void initialize() override
  {
    buildMeshBBoxes(m_boxes1, m_coupling_scheme->getMesh1().getView());
    buildMeshBBoxes(m_boxes2, m_coupling_scheme->getMesh2().getView());
  } // end initialize()
   

  /*!
  * Use the BVH to find candidates in first mesh for each
  * element in second mesh of coupling scheme.
  */
  void findInterfacePairs() override
  {
    // Build the BVH
    BVHT bvh;
    bvh.setAllocatorID(m_coupling_scheme->getAllocatorId());
    bvh.initialize(m_boxes1.view(), m_boxes1.size());

    // Search for intersecting bounding boxes
    bvh.findBoundingBoxes(m_offsets.view(),
                          m_counts.view(),
                          m_candidates,
                          m_mesh2.numberOfElements(),
                          m_boxes2.view());

    // Apply geom filter to check if intersecting bounding boxes are proximate
    // Change candidate value to -1 if geom filter checks are failed
    auto counts_view = m_counts.view();
    auto offsets_view = m_offsets.view();
    auto candidates_view = m_candidates.view();
    // array of size 1 to track the number of candidates in a way compatible
    // with device kernels
    ArrayT<IndexT> filtered_candidates_data(1, 1, m_coupling_scheme->getAllocatorId());
    auto filtered_candidates = filtered_candidates_data.view();
    const auto mesh1 = m_coupling_scheme->getMesh1().getView();
    const auto mesh2 = m_coupling_scheme->getMesh2().getView();
    auto cmode = m_coupling_scheme->getContactMode();
    // count the number of filtered proximate pairs
    forAllExec(m_coupling_scheme->getExecutionMode(), m_candidates.size(),
      [mesh1, mesh2, offsets_view, counts_view, candidates_view, 
        filtered_candidates, cmode] TRIBOL_HOST_DEVICE (IndexT i) 
      {
        auto mesh1_elem = algorithm::binarySearch(offsets_view, counts_view, i);
        auto mesh2_elem = candidates_view[i];
        if (geomFilter(mesh1_elem, mesh2_elem, mesh1, mesh2, cmode))
        {
#ifdef TRIBOL_USE_RAJA
          RAJA::atomicInc<AtomicPolicy>(filtered_candidates.data());
#else
          ++filtered_candidates[0];
#endif
        }
        else
        {
          candidates_view[i] = -1;
        }
      }
    );

    ArrayT<IndexT, 1, MemorySpace::Host> filtered_candidates_host( filtered_candidates_data );
    m_coupling_scheme->getInterfacePairs().resize(filtered_candidates_host[0]);
    filtered_candidates_data.fill(0);

    auto pairs_view = m_coupling_scheme->getInterfacePairs().view();
    // add filtered pairs to interface pairs array
    forAllExec(m_coupling_scheme->getExecutionMode(), m_candidates.size(),
      [candidates_view, offsets_view, counts_view, filtered_candidates, 
        pairs_view] TRIBOL_HOST_DEVICE (IndexT i)
      {
        // Filtering removed this case
        if (candidates_view[i] == -1)
        {
          return;
        }
        
        auto mesh1_elem = algorithm::binarySearch(offsets_view, counts_view, i);
        auto mesh2_elem = candidates_view[i];

        // get unique index for the array
#ifdef TRIBOL_USE_RAJA
        auto idx = RAJA::atomicInc<AtomicPolicy>(filtered_candidates.data());
#else
        auto idx = filtered_candidates[0];
        ++filtered_candidates[0];
#endif

        pairs_view[idx] = InterfacePair(mesh1_elem, mesh2_elem, true);
      }
    );
  } // end findInterfacePairs()

  void buildMeshBBoxes(ArrayT<BoxT>& boxes, const MeshData::Viewer& mesh)
  {
    auto boxes1_view = boxes.view();
    forAllExec(m_coupling_scheme->getExecutionMode(), mesh.numberOfElements(),
      [this, mesh, boxes1_view] TRIBOL_HOST_DEVICE (IndexT i) {
        BoxT box;
        auto num_nodes_per_elem = mesh.numberOfNodesPerElement();
        for(IndexT j{0}; j < num_nodes_per_elem; ++j)
        {
          IndexT node_id = mesh.getGlobalNodeId(i, j);
          RealT pos[3];
          pos[0] = mesh.getPosition()[0][node_id];
          pos[1] = mesh.getPosition()[1][node_id];
          pos[2] = mesh.getPosition()[2][node_id];  // unused if D==2
          box.addPoint( PointT(pos) );
        }
        // Expand the bounding box in the face normal direction
        RealT vnorm[3];
        mesh.getFaceNormal(i, vnorm);
        VectorT faceNormal(vnorm);
        RealT faceRadius = mesh.getFaceRadius()[i];
        expandBBoxNormal(box, faceNormal, faceRadius);
        boxes1_view[i] = std::move(box);
      }
    );
  }

private:
  /*!
  * Expands bounding box by projecting the face normal by a distance 
  * equal to the effective face radius
  */
  TRIBOL_HOST_DEVICE void expandBBoxNormal(BoxT& bbox, 
                                          const VectorT& faceNormal, 
                                          const RealT faceRadius)
  {
    PointT p0 = bbox.getCentroid();
    RayT outwardRay(p0, faceNormal);
    VectorT inwardNormal(faceNormal);
    inwardNormal *= -1.0;  // this operation is available on device
    RayT inwardRay(p0, inwardNormal);
    PointT pout = outwardRay.at(faceRadius);
    PointT pin = inwardRay.at(faceRadius);
    bbox.addPoint(pout);
    bbox.addPoint(pin);
  }

   /*!
    * Isotropically expands bounding box by the effective face radius.
    */
   TRIBOL_HOST_DEVICE void inflateBBox(BoxT& bbox, 
                                       const RealT faceRadius)
   {
      bbox.expand(faceRadius);
   }

  CouplingScheme* m_coupling_scheme;
  const MeshData::Viewer m_mesh1;
  const MeshData::Viewer m_mesh2;
  ArrayT<BoxT> m_boxes1;
  ArrayT<BoxT> m_boxes2;
  ArrayT<IndexT> m_candidates;
  ArrayT<IndexT> m_offsets;
  ArrayT<IndexT> m_counts;
};  // End of BvhSearch class definition

///////////////////////////////////////////////////////////////////////////////

InterfacePairFinder::InterfacePairFinder(CouplingScheme* cs)
   : m_coupling_scheme(cs)
{
   SLIC_ASSERT_MSG(cs != nullptr, "Coupling scheme was invalid (null pointer)");
   const int dim = m_coupling_scheme->spatialDimension();
   axom::slic::flushStreams();
   m_search = nullptr;

   if (isOnDevice(cs->getExecutionMode()) && cs->getBinningMethod() == BINNING_GRID)
   {
      SLIC_WARNING_ROOT("BINNING_GRID is not supported on GPU. Switching to BINNING_BVH.");
      cs->setBinningMethod(BINNING_BVH);
   }

   switch(cs->getBinningMethod() )
   {
   case BINNING_CARTESIAN_PRODUCT:
      switch( dim )
      {
      case 2:
         m_search = new CartesianProduct<2>(m_coupling_scheme);
         break;
      case 3:
         m_search = new CartesianProduct<3>(m_coupling_scheme);
         break;
      default:
         SLIC_ERROR("Invalid dimension: " << dim );
         break;
      } // end of BINNING_CARTESIAN_PRODUCT dimension switch
      break;
   case BINNING_GRID:
      // The spatial grid is templated on the dimension
      switch( dim )
      {
      case 2:
         m_search = new GridSearch<2>(m_coupling_scheme);
         break;
      case 3:
         m_search = new GridSearch<3>(m_coupling_scheme);
         break;
      default:
         SLIC_ERROR("Invalid dimension: " << dim );
         break;
      } // end of BINNING_GRID dimension switch
      break;
   case BINNING_BVH:
      // The BVH is templated on the dimension and execution space
      switch( dim )
      {
      case 2:
         switch(cs->getExecutionMode())
         {
            case(ExecutionMode::Sequential):
               m_search = new BvhSearch<2, axom::SEQ_EXEC>(m_coupling_scheme);
               break;
            #ifdef TRIBOL_USE_OPENMP
            case(ExecutionMode::OpenMP):  // This causes compiler to hang (EBC: Check if this is still true)
               m_search = new BvhSearch<2, axom::OMP_EXEC>(m_coupling_scheme);
               break;
            #endif
            #ifdef TRIBOL_USE_CUDA
            case(ExecutionMode::Cuda):
               m_search = new BvhSearch<2, axom::CUDA_EXEC<TRIBOL_BLOCK_SIZE>>(m_coupling_scheme);
               break;
            #endif
            #ifdef TRIBOL_USE_HIP
            case(ExecutionMode::Hip):
               m_search = new BvhSearch<2, axom::HIP_EXEC<TRIBOL_BLOCK_SIZE>>(m_coupling_scheme);
               break;
            #endif
            default:
               SLIC_ERROR("Invalid execution mode.");
               break;
         }
         break;
      case 3:
         switch(cs->getExecutionMode())
         {
            case(ExecutionMode::Sequential):
               m_search = new BvhSearch<3, axom::SEQ_EXEC>(m_coupling_scheme);
               break;
            #ifdef TRIBOL_USE_OPENMP
            case(ExecutionMode::OpenMP): // This causes compiler to hang (EBC: Check if this is still true)
               m_search = new BvhSearch<3, axom::OMP_EXEC>(m_coupling_scheme);
               break;
            #endif
            #ifdef TRIBOL_USE_CUDA
            case(ExecutionMode::Cuda):
               m_search = new BvhSearch<3, axom::CUDA_EXEC<TRIBOL_BLOCK_SIZE>>(m_coupling_scheme);
               break;
            #endif
            #ifdef TRIBOL_USE_HIP
            case(ExecutionMode::Hip):
               m_search = new BvhSearch<3, axom::HIP_EXEC<TRIBOL_BLOCK_SIZE>>(m_coupling_scheme);
               break;
            #endif
            default:
               SLIC_ERROR("Invalid execution mode.");
               break;
         }
         break;
      default:
         SLIC_ERROR("Invalid dimension: " << dim );
         break;
      } // end of BINNING_BVH dimension switch
      break;
   default:
      SLIC_ERROR("Invalid binning method: " << cs->getBinningMethod() );
      break;
   }  // end of binning method switch
}

InterfacePairFinder::~InterfacePairFinder()
{
   if( m_search != nullptr)
   {
      delete m_search;
   }
}

void InterfacePairFinder::initialize()
{
   SLIC_ASSERT(m_search != nullptr);
   m_search->initialize();
}

void InterfacePairFinder::findInterfacePairs()
{
   SLIC_INFO("Searching for interface pairs");
   m_search->findInterfacePairs();
   // set boolean on coupling scheme object indicating 
   // that binning has occurred
   m_coupling_scheme->setBinned(true);
}


} // end namespace tribol
<|MERGE_RESOLUTION|>--- conflicted
+++ resolved
@@ -30,9 +30,8 @@
  */
 TRIBOL_HOST_DEVICE bool geomFilter( IndexT element_id1, IndexT element_id2,
                                     const MeshData::Viewer& mesh1, const MeshData::Viewer& mesh2,
-                                    ContactMode mode )
-{
-<<<<<<< HEAD
+                                    ContactMode mode, bool auto_contact_check )
+{
   /// CHECK #1: Check to make sure the two face ids are not the same 
   ///           and the two mesh ids are not the same.
   if ((mesh1.meshId() == mesh2.meshId()) && (element_id1 == element_id2))
@@ -42,117 +41,21 @@
 
   int dim = mesh1.spatialDimension();
 
-  /// CHECK #2: Check to make sure faces don't share a common 
-  ///           node for the case where meshId1 = meshId2. 
-  ///           We want to preclude two adjacent faces from interacting.
-  if (mesh1.meshId() == mesh2.meshId()) 
+  /// CHECK #2: Auto-contact precludes faces that share a common
+  ///           node(s). We want to preclude two adjacent faces from interacting 
+  //            due to problematic configurations, such as corners where the
+  //            configuration and opposing normals appear to be in contact, but 
+  //            are not.
+  //
+  //            Note: non-auto-contact coupling schemes should typically be amongst
+  //                  topologically disconnected surfaces unless it is known apriori that
+  //                  face-pairs with shared nodes can in fact contact.
+  if (auto_contact_check)
   {
     for (IndexT i{0}; i < mesh1.numberOfNodesPerElement(); ++i)
     {
       int node1 = mesh1.getGlobalNodeId(element_id1, i);
       for (IndexT j{0}; j < mesh2.numberOfNodesPerElement(); ++j)
-=======
-   // alias variables off the InterfacePair
-   integer const & meshId1 = iPair.meshId1;
-   integer const & meshId2 = iPair.meshId2;
-   integer const & faceId1 = iPair.pairIndex1;
-   integer const & faceId2 = iPair.pairIndex2;
-
-   /// CHECK #1: Check to make sure the two face ids are not the same
-   ///           and the two mesh ids are not the same.
-   if ((meshId1 == meshId2) && (faceId1 == faceId2))
-   {
-      iPair.isContactCandidate = false;
-      return iPair.isContactCandidate;
-   }
-
-   // get instance of mesh manager
-   MeshManager & meshManager = MeshManager::getInstance();
-
-   // get instance of parameters
-   parameters_t & parameters = parameters_t::getInstance();
-
-   // get instance of mesh data
-   MeshData& mesh1 = meshManager.GetMeshInstance(meshId1);
-   MeshData& mesh2 = meshManager.GetMeshInstance(meshId2);
-   int dim = mesh1.m_dim;
-
-   /// CHECK #2: Auto-contact precludes faces that share a common
-   ///           node(s). We want to preclude two adjacent faces from interacting 
-   //            due to problematic configurations, such as corners where the
-   //            configuration and opposing normals appear to be in contact, but 
-   //            are not.
-   //
-   //            Note: non-auto-contact coupling schemes should typically be amongst
-   //                  topologically disconnected surfaces unless it is known apriori that
-   //                  face-pairs with shared nodes can in fact contact.
-   if (parameters.auto_contact_check)
-   {
-      for (int i=0; i<mesh1.m_numNodesPerCell; ++i)
-      {
-         int node1 = mesh1.getFaceNodeId(faceId1, i);
-         for (int j=0; j<mesh2.m_numNodesPerCell; ++j)
-         {
-            int node2 = mesh2.getFaceNodeId(faceId2, j);
-            if (node1 == node2)
-            {
-              iPair.isContactCandidate = false;
-              return iPair.isContactCandidate;
-            }
-         }
-      }
-   }
-
-   /// CHECK #3: Check that face normals are opposing up to some tolerance.
-   ///           This uses a hard coded normal tolerance for this check.
-   real nrmlTol = -0.173648177; // taken as cos(100) between face pair
-
-   real m_nZ1, m_nZ2;
-   if ( dim == 3 )
-   {
-      m_nZ1 = mesh1.m_nZ[ faceId1 ];
-      m_nZ2 = mesh2.m_nZ[ faceId2 ];
-   }
-   else
-   {
-      m_nZ1 = 0.;
-      m_nZ2 = 0.;
-   }
-
-   real nrmlCheck = mesh1.m_nX[faceId1] * mesh2.m_nX[faceId2] +
-                    mesh1.m_nY[faceId1] * mesh2.m_nY[faceId2] +
-                    m_nZ1 * m_nZ2;
-
-   // check normal projection against tolerance
-   if (nrmlCheck > nrmlTol) {
-      SLIC_DEBUG("Face does not pass normal tolerance");
-      iPair.isContactCandidate = false;
-      return iPair.isContactCandidate;
-   }
-
-   // TODO this may still add faces on opposing sides of thin-walled structures when using
-   // auto-contact, which is not correct. Consider comparing against element thicknesses; thus,
-   // requiring element thickness for auto contact
-   //
-   /// CHECK #4 (3D): Perform radius check, which involves seeing if
-   ///                the distance between the two face vertex averaged
-   ///                centroid is less than the sum of the two face radii.
-   ///                The face radii are taken to be the magnitude of the
-   ///                longest vector from that face's vertex averaged
-   ///                centroid to one its nodes.
-   real offset_tol = 0.05;
-   if (dim == 3)
-   {
-      real r1 = mesh1.m_faceRadius[ faceId1 ];
-      real r2 = mesh2.m_faceRadius[ faceId2 ];
-
-      // set maximum offset of face centroids for inclusion
-      real distMax = r1 + r2; // default is sum of face radii
-
-      // check if the contact mode is conforming, in which case the
-      // faces are supposed to be aligned
-      if (mode == SURFACE_TO_SURFACE_CONFORMING)
->>>>>>> 82f8a523
       {
         int node2 = mesh2.getGlobalNodeId(element_id2, j);
         if (node1 == node2)
@@ -331,10 +234,12 @@
 
     ContactMode cmode = m_coupling_scheme->getContactMode();
 
+    bool auto_contact_check = m_coupling_scheme->getParameters().auto_contact_check;
+
     // count how many pairs are proximate
     forAllExec(m_coupling_scheme->getExecutionMode(), maxNumPairs,
       [mesh1NumElems, mesh2NumElems, is_symm, isProximate, mesh1, mesh2, cmode, 
-        pCount] TRIBOL_HOST_DEVICE (IndexT i)
+        pCount, auto_contact_check] TRIBOL_HOST_DEVICE (IndexT i)
       {
         IndexT fromIdx = i / mesh1NumElems;
         IndexT toIdx = i % mesh2NumElems;
@@ -347,7 +252,7 @@
         }
         isProximate[i] = geomFilter( fromIdx, toIdx, 
                                     mesh1, mesh2,
-                                    cmode );
+                                    cmode, auto_contact_check );
 #ifdef TRIBOL_USE_RAJA
         RAJA::atomicAdd<RAJA::auto_atomic>(pCount, static_cast<int>(isProximate[i]));
 #else
@@ -565,7 +470,8 @@
         // Preliminary geometry/proximity checks, SRW
         bool contact = geomFilter( fromIdx, toIdx,
                                    mesh1, mesh2,
-                                   m_coupling_scheme->getContactMode() );
+                                   m_coupling_scheme->getContactMode(),
+                                   m_coupling_scheme->getParameters().auto_contact_check );
 
         if (contact)
         {
@@ -715,14 +621,15 @@
     const auto mesh1 = m_coupling_scheme->getMesh1().getView();
     const auto mesh2 = m_coupling_scheme->getMesh2().getView();
     auto cmode = m_coupling_scheme->getContactMode();
+    bool auto_contact_check = m_coupling_scheme->getParameters().auto_contact_check;
     // count the number of filtered proximate pairs
     forAllExec(m_coupling_scheme->getExecutionMode(), m_candidates.size(),
       [mesh1, mesh2, offsets_view, counts_view, candidates_view, 
-        filtered_candidates, cmode] TRIBOL_HOST_DEVICE (IndexT i) 
+        filtered_candidates, cmode, auto_contact_check] TRIBOL_HOST_DEVICE (IndexT i) 
       {
         auto mesh1_elem = algorithm::binarySearch(offsets_view, counts_view, i);
         auto mesh2_elem = candidates_view[i];
-        if (geomFilter(mesh1_elem, mesh2_elem, mesh1, mesh2, cmode))
+        if (geomFilter(mesh1_elem, mesh2_elem, mesh1, mesh2, cmode, auto_contact_check))
         {
 #ifdef TRIBOL_USE_RAJA
           RAJA::atomicInc<AtomicPolicy>(filtered_candidates.data());
